--- conflicted
+++ resolved
@@ -491,7 +491,6 @@
     @Message(id = NONE, value = "Clear text encrypted to token '%s' using alias '%s'.")
     String encryptedToken(String token, String alias);
 
-<<<<<<< HEAD
     @Message(id = NONE, value = "Location that has been specified '%s' does not exist and automatic storage creation for the Credential Store is disabled.")
     IllegalArgumentException locationDoesNotExistCreationDisabled(String location);
 
@@ -503,8 +502,7 @@
 
     @Message(id = NONE, value = "Invalid \"%s\" parameter. Generated value \"%s\" will be used.")
     String invalidParameterGeneratedWillBeUsed(String parameter, String value);
-=======
+
     @Message(id = NONE, value = "Mask password operation is not allowed in FIPS mode.")
     String fipsModeNotAllowed();
->>>>>>> 4efbc0f5
 }
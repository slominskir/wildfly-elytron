--- conflicted
+++ resolved
@@ -206,13 +206,8 @@
     boolean verify(char[] guess, Charset hashCharset) throws InvalidKeyException {
         if (guess.length == 0) return false;
         try {
-<<<<<<< HEAD
             byte[] output = scramDigest(this.getAlgorithm(), getNormalizedPasswordBytes(guess, hashCharset), this.getSalt(), this.getIterationCount());
-            return Arrays.equals(this.digest, output);
-=======
-            byte[] output = scramDigest(this.getAlgorithm(), getNormalizedPasswordBytes(guess), this.getSalt(), this.getIterationCount());
             return MessageDigest.isEqual(this.digest, output);
->>>>>>> 5ea13862
         } catch (NoSuchAlgorithmException nsae) {
             throw new InvalidKeyException(nsae);
         }

<?xml version="1.0" encoding="UTF-8"?>
<!--
  ~ JBoss, Home of Professional Open Source.
  ~ Copyright 2020 Red Hat, Inc., and individual contributors
  ~ as indicated by the @author tags.
  ~
  ~ Licensed under the Apache License, Version 2.0 (the "License");
  ~ you may not use this file except in compliance with the License.
  ~ You may obtain a copy of the License at
  ~
  ~     http://www.apache.org/licenses/LICENSE-2.0
  ~
  ~ Unless required by applicable law or agreed to in writing, software
  ~ distributed under the License is distributed on an "AS IS" BASIS,
  ~ WITHOUT WARRANTIES OR CONDITIONS OF ANY KIND, either express or implied.
  ~ See the License for the specific language governing permissions and
  ~ limitations under the License.
  -->

<project xmlns="http://maven.apache.org/POM/4.0.0"
         xmlns:xsi="http://www.w3.org/2001/XMLSchema-instance"
         xsi:schemaLocation="http://maven.apache.org/POM/4.0.0 http://maven.apache.org/xsd/maven-4.0.0.xsd">

    <parent>
        <groupId>org.wildfly.security</groupId>
        <artifactId>wildfly-elytron-parent</artifactId>
        <version>2.0.0.Beta2-SNAPSHOT</version>
        <relativePath>../../pom.xml</relativePath>
    </parent>

    <modelVersion>4.0.0</modelVersion>

    <artifactId>wildfly-elytron-http-oidc</artifactId>

    <name>WildFly Elytron - HTTP OIDC</name>
    <description>WildFly Security HTTP OIDC Mechanism Implementation</description>

    <dependencies>
        <dependency>
            <groupId>org.wildfly.security</groupId>
            <artifactId>wildfly-elytron-auth-server</artifactId>
        </dependency>
        <dependency>        
            <groupId>org.wildfly.security</groupId>
            <artifactId>wildfly-elytron-credential</artifactId>
        </dependency>    
        <dependency>
            <groupId>org.wildfly.security</groupId>
            <artifactId>wildfly-elytron-http</artifactId>
        </dependency>
        <dependency>
            <groupId>org.wildfly.security</groupId>
            <artifactId>wildfly-elytron-jose-jwk</artifactId>
        </dependency>
        <dependency>
            <groupId>org.wildfly.security</groupId>
            <artifactId>wildfly-elytron-jose-util</artifactId>
        </dependency>
        <dependency>
            <groupId>org.wildfly.security</groupId>
            <artifactId>wildfly-elytron-mechanism</artifactId>
        </dependency>

        <dependency>
            <groupId>org.jboss.logging</groupId>
            <artifactId>jboss-logging-processor</artifactId>
            <scope>provided</scope>
        </dependency>
        <dependency>
            <groupId>org.kohsuke.metainf-services</groupId>
            <artifactId>metainf-services</artifactId>
            <scope>provided</scope>
        </dependency>
        
        <dependency>
            <groupId>org.wildfly.common</groupId>
            <artifactId>wildfly-common</artifactId>
        </dependency>

        <dependency>
            <groupId>org.apache.httpcomponents</groupId>
            <artifactId>httpclient</artifactId>
        </dependency>

        <dependency>
<<<<<<< HEAD
            <groupId>jakarta.servlet</groupId>
            <artifactId>jakarta.servlet-api</artifactId>
=======
            <groupId>org.apache.httpcomponents</groupId>
            <artifactId>httpcore</artifactId>
        </dependency>

        <dependency>
            <groupId>org.jboss.spec.javax.servlet</groupId>
            <artifactId>jboss-servlet-api_3.1_spec</artifactId>
>>>>>>> 25ba098d
            <scope>provided</scope>
        </dependency>
        <dependency>
            <groupId>jakarta.json</groupId>
            <artifactId>jakarta.json-api</artifactId>
            <scope>provided</scope>
        </dependency>
        <dependency>
            <groupId>org.bitbucket.b_c</groupId>
            <artifactId>jose4j</artifactId>
        </dependency>

        <dependency>
            <groupId>org.wildfly.security</groupId>
            <artifactId>wildfly-elytron-tests</artifactId>
            <type>test-jar</type>
            <scope>test</scope>
        </dependency>
        <dependency>
            <groupId>junit</groupId>
            <artifactId>junit</artifactId>
            <scope>test</scope>
        </dependency>
        <dependency>
            <groupId>io.rest-assured</groupId>
            <artifactId>rest-assured</artifactId>
            <scope>test</scope>
        </dependency>
        <dependency>
            <groupId>org.testcontainers</groupId>
            <artifactId>testcontainers</artifactId>
            <scope>test</scope>
        </dependency>
        <dependency>
            <groupId>org.keycloak</groupId>
            <artifactId>keycloak-admin-client</artifactId>
            <scope>test</scope>
        </dependency>
        <dependency>
            <groupId>org.jboss.logmanager</groupId>
            <artifactId>jboss-logmanager</artifactId>
            <scope>test</scope>
        </dependency>
        <dependency>
            <groupId>org.jboss.slf4j</groupId>
            <artifactId>slf4j-jboss-logmanager</artifactId>
            <scope>test</scope>
        </dependency>
        <dependency>
            <groupId>net.sourceforge.htmlunit</groupId>
            <artifactId>htmlunit</artifactId>
            <scope>test</scope>
        </dependency>
        <dependency>
            <groupId>org.apache.commons</groupId>
            <artifactId>commons-lang3</artifactId>
            <scope>test</scope>
        </dependency>
        <dependency>
            <groupId>com.squareup.okhttp3</groupId>
            <artifactId>mockwebserver</artifactId>
            <scope>test</scope>
        </dependency>

    </dependencies>

</project><|MERGE_RESOLUTION|>--- conflicted
+++ resolved
@@ -83,18 +83,13 @@
         </dependency>
 
         <dependency>
-<<<<<<< HEAD
-            <groupId>jakarta.servlet</groupId>
-            <artifactId>jakarta.servlet-api</artifactId>
-=======
             <groupId>org.apache.httpcomponents</groupId>
             <artifactId>httpcore</artifactId>
         </dependency>
 
         <dependency>
-            <groupId>org.jboss.spec.javax.servlet</groupId>
-            <artifactId>jboss-servlet-api_3.1_spec</artifactId>
->>>>>>> 25ba098d
+            <groupId>jakarta.servlet</groupId>
+            <artifactId>jakarta.servlet-api</artifactId>
             <scope>provided</scope>
         </dependency>
         <dependency>

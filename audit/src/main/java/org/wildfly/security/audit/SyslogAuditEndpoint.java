--- conflicted
+++ resolved
@@ -49,8 +49,6 @@
     private final TransportErrorManager errorManager;
     private final SyslogHandler.Protocol protocol;
     private final int maxReconnectAttempts;
-<<<<<<< HEAD
-=======
     private final TcpOutputStream tcpOutputStream;
     private static final int INFINITE_RECONNECT_ATTEMPTS_OVERFLOW_NUMBER;
     static {
@@ -61,7 +59,6 @@
             }
         });
     }
->>>>>>> 4d82b44d
     private int currentReconnectAttempts = 0;
 
     /**
@@ -73,10 +70,20 @@
         syslogHandler = new SyslogHandler(checkNotNullParam("serverAddress", builder.serverAddress), builder.port, Facility.SECURITY,
                 builder.format, protocol, checkNotNullParam("hostName", builder.hostName));
 
-        if (builder.tcp && builder.socketFactory != null) {
-            syslogHandler.setOutputStream(new TcpOutputStream(builder.socketFactory, builder.serverAddress, builder.port) {
-                // anonymous class to access protected constructor
-            });
+        if (builder.tcp) {
+            // This is not the ideal way to handle it, but with the current state of the log manager we need to keep an
+            // accurate count of the failures. We'll use our own TcpOutputStream so we can use the
+            // TcpOutputStream.isConnected() method to determine if the stream is connected or not.
+            if (builder.socketFactory != null) {
+                tcpOutputStream = new TcpOutputStream(builder.socketFactory, builder.serverAddress, builder.port) {
+                    // anonymous class to access protected constructor
+                };
+            } else {
+                tcpOutputStream = new TcpOutputStream(builder.serverAddress, builder.port);
+            }
+            syslogHandler.setOutputStream(tcpOutputStream);
+        } else {
+            tcpOutputStream = null;
         }
         errorManager = new TransportErrorManager(protocol);
         syslogHandler.setErrorManager(errorManager);
@@ -87,34 +94,33 @@
     public void accept(EventPriority priority, String message) throws IOException {
         if (!accepting) return;
 
-        synchronized(this) {
+        synchronized (this) {
             if (!accepting) return;
-
-            while(true) {
-                // Ensure that the handler stops trying to connect if the thread is interrupted
-                if (Thread.currentThread().isInterrupted()) {
-                    syslogHandler.close();
-                    break;
+            // Ensure that the handler stops trying to connect if the thread is interrupted
+            if (Thread.currentThread().isInterrupted()) {
+                syslogHandler.close();
+                return;
+            }
+            try {
+                tryPublish(priority, message);
+                if (tcpOutputStream == null) {
+                    // This must be a UDP stream so we can assume a successful message was sent and reset the reconnect
+                    // attempts.
+                    currentReconnectAttempts = 0;
+                } else {
+                    // If the TCP stream is now connected we can reset the reconnect attempts.
+                    if (tcpOutputStream.isConnected()) {
+                        currentReconnectAttempts = 0;
+                    } else {
+                        checkAttempts();
+                    }
                 }
-                try {
-                    tryPublish(priority, message);
-                    break;
-                } catch (IOException e) {
-                    // TcpOutputStream has its' own reconnect handler, so just throw the error
-                    if (protocol != Protocol.UDP) {
-                        throw e;
-                    }
-                    if (currentReconnectAttempts == maxReconnectAttempts) {
-                        syslogHandler.close();
-                        throw audit.syslogMaximumReconnectAttemptsReached(currentReconnectAttempts);
-                    } else if (maxReconnectAttempts != -1) {
-                        // Reconnect attempts are less than max so eat the error
-                        currentReconnectAttempts++;
-                    } // Infinite reconnect attempts so just eat the error
-                    audit.trace("Unable to send message, attempting reconnect", e);
+            } catch (IOException e) {
+                checkAttempts();
+                // TcpOutputStream has its' own reconnect handler, so just throw the error
+                if (protocol != Protocol.UDP) {
+                    throw e;
                 }
-<<<<<<< HEAD
-=======
 
                 // Infinite reconnect attempts so just eat the error
                 audit.tracef(e, "Unable to send message on %d try.",  currentReconnectAttempts);
@@ -134,7 +140,6 @@
                 if (currentReconnectAttempts < INFINITE_RECONNECT_ATTEMPTS_OVERFLOW_NUMBER) {
                     currentReconnectAttempts++;
                 }
->>>>>>> 4d82b44d
             }
         }
     }

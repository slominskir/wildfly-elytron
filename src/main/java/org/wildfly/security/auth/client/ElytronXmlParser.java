/*
 * JBoss, Home of Professional Open Source.
 * Copyright 2014 Red Hat, Inc., and individual contributors
 * as indicated by the @author tags.
 *
 * Licensed under the Apache License, Version 2.0 (the "License");
 * you may not use this file except in compliance with the License.
 * You may obtain a copy of the License at
 *
 *     http://www.apache.org/licenses/LICENSE-2.0
 *
 * Unless required by applicable law or agreed to in writing, software
 * distributed under the License is distributed on an "AS IS" BASIS,
 * WITHOUT WARRANTIES OR CONDITIONS OF ANY KIND, either express or implied.
 * See the License for the specific language governing permissions and
 * limitations under the License.
 */

package org.wildfly.security.auth.client;

import static javax.xml.stream.XMLStreamConstants.END_ELEMENT;
import static javax.xml.stream.XMLStreamConstants.START_ELEMENT;
import static org.wildfly.common.Assert.checkMinimumParameter;
import static org.wildfly.common.Assert.checkNotNullParam;
import static org.wildfly.security._private.ElytronMessages.xmlLog;

import java.io.FileInputStream;
import java.io.FileNotFoundException;
import java.io.IOException;
import java.io.InputStream;
import java.net.Authenticator;
import java.net.MalformedURLException;
import java.net.URI;
import java.nio.charset.StandardCharsets;
import java.security.AccessController;
import java.security.GeneralSecurityException;
import java.security.KeyPair;
import java.security.KeyStore;
import java.security.KeyStoreException;
import java.security.NoSuchAlgorithmException;
import java.security.PrivateKey;
import java.security.PrivilegedAction;
import java.security.Provider;
import java.security.PublicKey;
import java.security.Security;
import java.security.cert.X509Certificate;
import java.security.spec.InvalidKeySpecException;
import java.util.ArrayList;
import java.util.Collections;
import java.util.HashMap;
import java.util.Iterator;
import java.util.LinkedList;
import java.util.List;
import java.util.ListIterator;
import java.util.Map;
import java.util.ServiceConfigurationError;
import java.util.ServiceLoader;
import java.util.function.IntFunction;
import java.util.function.Supplier;
import java.util.regex.Pattern;

import javax.crypto.SecretKey;
import javax.crypto.SecretKeyFactory;
import javax.crypto.spec.SecretKeySpec;
import javax.net.ssl.SSLContext;
import javax.net.ssl.TrustManager;
import javax.net.ssl.TrustManagerFactory;
import javax.net.ssl.X509TrustManager;

import org.ietf.jgss.GSSException;
import org.ietf.jgss.Oid;
import org.wildfly.client.config.ClientConfiguration;
import org.wildfly.client.config.ConfigXMLParseException;
import org.wildfly.client.config.ConfigurationXMLStreamReader;
import org.wildfly.client.config.XMLLocation;
import org.wildfly.common.Assert;
import org.wildfly.common.function.ExceptionBiFunction;
import org.wildfly.common.function.ExceptionSupplier;
import org.wildfly.common.function.ExceptionUnaryOperator;
import org.wildfly.security.FixedSecurityFactory;
import org.wildfly.security.SecurityFactory;
import org.wildfly.security._private.ElytronMessages;
import org.wildfly.security.asn1.OidsUtil;
import org.wildfly.security.auth.server.IdentityCredentials;
import org.wildfly.security.auth.server.NameRewriter;
import org.wildfly.security.auth.util.ElytronAuthenticator;
import org.wildfly.security.auth.util.GSSCredentialSecurityFactory;
import org.wildfly.security.auth.util.RegexNameRewriter;
import org.wildfly.security.credential.BearerTokenCredential;
import org.wildfly.security.credential.KeyPairCredential;
import org.wildfly.security.credential.PasswordCredential;
import org.wildfly.security.credential.PublicKeyCredential;
import org.wildfly.security.credential.X509CertificateChainPrivateCredential;
import org.wildfly.security.credential.source.CredentialSource;
import org.wildfly.security.credential.source.CredentialStoreCredentialSource;
import org.wildfly.security.credential.source.KeyStoreCredentialSource;
import org.wildfly.security.credential.source.LocalKerberosCredentialSource;
import org.wildfly.security.credential.source.OAuth2CredentialSource;
import org.wildfly.security.credential.store.CredentialStore;
import org.wildfly.security.keystore.PasswordEntry;
import org.wildfly.security.keystore.WrappingPasswordKeyStore;
import org.wildfly.security.manager.WildFlySecurityManager;
import org.wildfly.security.password.Password;
import org.wildfly.security.password.PasswordFactory;
import org.wildfly.security.password.interfaces.ClearPassword;
import org.wildfly.security.password.spec.ClearPasswordSpec;
import org.wildfly.security.pem.Pem;
import org.wildfly.security.pem.PemEntry;
import org.wildfly.security.sasl.SaslMechanismSelector;
import org.wildfly.security.sasl.util.ServiceLoaderSaslClientFactory;
import org.wildfly.security.ssl.CipherSuiteSelector;
import org.wildfly.security.ssl.ProtocolSelector;
import org.wildfly.security.ssl.SSLContextBuilder;
import org.wildfly.security.ssl.X509CRLExtendedTrustManager;
import org.wildfly.security.util.CodePointIterator;
import org.wildfly.security.util.ProviderUtil;
import org.wildfly.security.util.ServiceLoaderSupplier;
import org.wildfly.security.x500.X500;

/**
 * A parser for the Elytron XML schema.
 *
 * @author <a href="mailto:david.lloyd@redhat.com">David M. Lloyd</a>
 */
public final class ElytronXmlParser {

    private static final Supplier<Provider[]> ELYTRON_PROVIDER_SUPPLIER = WildFlySecurityManager.isChecking() ?
            AccessController.doPrivileged((PrivilegedAction<ServiceLoaderSupplier<Provider>>) () -> new ServiceLoaderSupplier<>(Provider.class, ElytronXmlParser.class.getClassLoader())) :
            new ServiceLoaderSupplier<>(Provider.class, ElytronXmlParser.class.getClassLoader());

    private static final Supplier<Provider[]> DEFAULT_PROVIDER_SUPPLIER = ProviderUtil.aggregate(ELYTRON_PROVIDER_SUPPLIER, Security::getProviders);

    static final Map<String, Version> KNOWN_NAMESPACES;

    private enum Version {

<<<<<<< HEAD
        VERSION_1_0("urn:elytron:1.0", 1, 0),
        VERSION_1_1("urn:elytron:client:1.1", 1, 1);

        final String namespace;
        final int major;
        final int minor;

        Version(String namespace, int major, int minor) {
            this.namespace = namespace;
            this.major = major;
            this.minor = minor;
        }

        /**
         * If implemented in 2.3 and present in all following, use {@code isAtLeast(2, 3)}.
         */
        boolean isAtLeast(int major, int minor) {
            return this.major > major || this.major == major && this.minor >= minor;
        }

        /**
         * If backported into 1.4 but still not present in 2.0 for example, use {@code isAtLeastMinor(1, 4)}.
         */
        boolean isAtLeastMinor(int major, int minor) {
            return this.major == major && this.minor >= minor;
        }
=======
        VERSION_1_0("urn:elytron:1.0", null),
        VERSION_1_0_1("urn:elytron:1.0.1", VERSION_1_0);

        final String namespace;

        /*
         * In the future we could support multiple parents but wait until that becomes a reality before adding it.
         */
        final Version parent;

        Version(String namespace, Version parent) {
            this.namespace = namespace;
            this.parent = parent;
        }

        boolean isAtLeast(Version version) {
            return this.equals(version) || (parent != null ? parent.isAtLeast(version) : false);
        }

>>>>>>> b40d735c
    }

    static {
        Map<String, Version> knownNamespaces = new HashMap<>();
        for (Version version : Version.values()) {
            knownNamespaces.put(version.namespace, version);
        }
        KNOWN_NAMESPACES = Collections.unmodifiableMap(knownNamespaces);
    }

    private ElytronXmlParser() {
    }

    // authentication client document

    /**
     * Parse an Elytron authentication client configuration from a configuration discovered using the default wildfly-client-config discovery rules.
     *
     * @return the authentication context factory
     * @throws ConfigXMLParseException if the resource failed to be parsed
     */
    public static SecurityFactory<AuthenticationContext> parseAuthenticationClientConfiguration() throws ConfigXMLParseException {
        final ClientConfiguration clientConfiguration = ClientConfiguration.getInstance();
        if (clientConfiguration != null) try (final ConfigurationXMLStreamReader streamReader = clientConfiguration.readConfiguration(KNOWN_NAMESPACES.keySet())) {
            if (streamReader != null) {
                return parseAuthenticationClientConfiguration(streamReader);
            }
        }
        // Try legacy configuration next
        return parseLegacyConfiguration();
    }

    /**
     * Parse an Elytron authentication client configuration from a resource located at a specified {@link URI}.
     *
     * @param uri the {@link URI} of the configuration.
     * @return the authentication context factory
     * @throws ConfigXMLParseException if the resource failed to be parsed
     */
    public static SecurityFactory<AuthenticationContext> parseAuthenticationClientConfiguration(URI uri) throws ConfigXMLParseException {
        final ClientConfiguration clientConfiguration = ClientConfiguration.getInstance(uri);
        if (clientConfiguration != null) try (final ConfigurationXMLStreamReader streamReader = clientConfiguration.readConfiguration(KNOWN_NAMESPACES.keySet())) {
            if (streamReader != null) {
                return parseAuthenticationClientConfiguration(streamReader);
            }
        }
        // Try legacy configuration next
        return parseLegacyConfiguration();
    }

    /**
     * Parse a Elytron authentication client configuration from a configuration XML reader.
     *
     * @param reader the XML stream reader
     * @return the authentication context factory
     * @throws ConfigXMLParseException if the resource failed to be parsed
     */
    static SecurityFactory<AuthenticationContext> parseAuthenticationClientConfiguration(ConfigurationXMLStreamReader reader) throws ConfigXMLParseException {
        if (reader.hasNext()) {
            switch (reader.nextTag()) {
                case START_ELEMENT: {
                    Version xmlVersion = KNOWN_NAMESPACES.get(checkGetElementNamespace(reader));
                    switch (reader.getLocalName()) {
                        case "authentication-client": {
                            return parseAuthenticationClientType(reader, xmlVersion);
                        }
                        default: {
                            throw reader.unexpectedElement();
                        }
                    }
                }
                default: {
                    throw reader.unexpectedContent();
                }
            }
        }
        return AuthenticationContext::empty;
    }

    private static SecurityFactory<AuthenticationContext> parseLegacyConfiguration() {
        final ServiceLoader<LegacyConfiguration> loader = ServiceLoader.load(LegacyConfiguration.class, ElytronXmlParser.class.getClassLoader());
        final Iterator<LegacyConfiguration> iterator = loader.iterator();
        final List<LegacyConfiguration> configs = new ArrayList<>();
        for (;;) try {
            if (! iterator.hasNext()) break;
            configs.add(iterator.next());
        } catch (ServiceConfigurationError ignored) {}
        return () -> {
            for (LegacyConfiguration config : configs) {
                final AuthenticationContext context = config.getConfiguredAuthenticationContext();
                if (context != null) return context;
            }
            return AuthenticationContext.empty();
        };
    }

    // authentication client types

    /**
     * Parse an XML element of type {@code authentication-client-type} from an XML reader.
     *
     * @param reader the XML stream reader
     * @param xmlVersion the version of parsed XML
     * @return the authentication context factory
     * @throws ConfigXMLParseException if the resource failed to be parsed
     */
    static SecurityFactory<AuthenticationContext> parseAuthenticationClientType(ConfigurationXMLStreamReader reader, final Version xmlVersion) throws ConfigXMLParseException {
        requireNoAttributes(reader);
        ExceptionSupplier<RuleNode<AuthenticationConfiguration>, ConfigXMLParseException> authFactory = () -> null;
        ExceptionSupplier<RuleNode<SecurityFactory<SSLContext>>, ConfigXMLParseException> sslFactory = () -> null;
        Map<String, ExceptionSupplier<KeyStore, ConfigXMLParseException>> keyStoresMap = new HashMap<>();
        Map<String, ExceptionSupplier<CredentialStore, ConfigXMLParseException>> credentialStoresMap = new HashMap<>();
        Map<String, ExceptionSupplier<SecurityFactory<SSLContext>, ConfigXMLParseException>> sslContextsMap = new HashMap<>();
        Map<String, ExceptionSupplier<AuthenticationConfiguration, ConfigXMLParseException>> authenticationConfigurationsMap = new HashMap<>();
        final DeferredSupplier<Provider[]> providersSupplier = new DeferredSupplier<>(DEFAULT_PROVIDER_SUPPLIER);
        boolean netAuthenticator = false;
        int foundBits  = 0;
        while (reader.hasNext()) {
            final int tag = reader.nextTag();
            if (tag == START_ELEMENT) {
                checkElementNamespace(reader, xmlVersion);
                switch (reader.getLocalName()) {
                    case "authentication-rules": {
                        if (isSet(foundBits, 0)) throw reader.unexpectedElement();
                        foundBits = setBit(foundBits, 0);
                        authFactory = parseRulesType(reader, xmlVersion, authenticationConfigurationsMap, (r, m) -> parseAuthenticationRuleType(r, xmlVersion, m));
                        break;
                    }
                    case "ssl-context-rules": {
                        if (isSet(foundBits, 1)) throw reader.unexpectedElement();
                        foundBits = setBit(foundBits, 1);
                        sslFactory = parseRulesType(reader, xmlVersion, sslContextsMap, (r,m) -> parseSslContextRuleType(r, xmlVersion, m));
                        break;
                    }
                    case "authentication-configurations": {
                        if (isSet(foundBits, 2)) throw reader.unexpectedElement();
                        foundBits = setBit(foundBits, 2);
                        parseAuthenticationConfigurationsType(reader, xmlVersion, authenticationConfigurationsMap, keyStoresMap, credentialStoresMap, providersSupplier);
                        break;
                    }
                    case "ssl-contexts": {
                        if (isSet(foundBits, 3)) throw reader.unexpectedElement();
                        foundBits = setBit(foundBits, 3);
<<<<<<< HEAD
                        parseSslContextsType(reader, xmlVersion, sslContextsMap, keyStoresMap, providersSupplier);
=======
                        parseSslContextsType(reader, xmlVersion, sslContextsMap, keyStoresMap, credentialStoresMap, providersSupplier);
>>>>>>> b40d735c
                        break;
                    }
                    case "key-stores": {
                        if (isSet(foundBits, 4)) throw reader.unexpectedElement();
                        foundBits = setBit(foundBits, 4);
<<<<<<< HEAD
                        parseKeyStoresType(reader, xmlVersion, keyStoresMap, providersSupplier);
=======
                        parseKeyStoresType(reader, xmlVersion, keyStoresMap, credentialStoresMap, providersSupplier);
>>>>>>> b40d735c
                        break;
                    }
                    case "net-authenticator": {
                        if (isSet(foundBits, 5)) throw reader.unexpectedElement();
                        foundBits = setBit(foundBits, 5);
                        netAuthenticator = true;
                        parseEmptyType(reader);
                        break;
                    }
                    case "credential-stores": {
                        if (isSet(foundBits, 6)) throw reader.unexpectedElement();
                        foundBits = setBit(foundBits, 6);
                        parseCredentialStoresType(reader, xmlVersion, keyStoresMap, credentialStoresMap, providersSupplier);
                        break;
                    }
                    case "providers": {
                        if (isSet(foundBits, 7)) throw reader.unexpectedElement();
                        foundBits = setBit(foundBits, 7);
                        Supplier<Provider[]> supplier = parseProvidersType(reader, xmlVersion);
                        if (supplier != null) {
                            providersSupplier.setSupplier(supplier);
                        }
                        break;
                    }
                    default: throw reader.unexpectedElement();
                }
            } else if (tag == END_ELEMENT) {
                assert reader.getLocalName().equals("authentication-client");
                if (netAuthenticator) {
                    Authenticator.setDefault(new ElytronAuthenticator());
                }
                // validate key and credential stores...
                for (ExceptionSupplier<KeyStore, ConfigXMLParseException> supplier : keyStoresMap.values()) {
                    supplier.get();
                }
                for (ExceptionSupplier<CredentialStore, ConfigXMLParseException> supplier : credentialStoresMap.values()) {
                    supplier.get();
                }
                final RuleNode<AuthenticationConfiguration> authNode = authFactory.get();
                final RuleNode<SecurityFactory<SSLContext>> sslNode = sslFactory.get();
                return () -> new AuthenticationContext(authNode, sslNode);
            } else {
                throw reader.unexpectedContent();
            }
        }
        throw reader.unexpectedDocumentEnd();
    }

    private static void parseAuthenticationConfigurationsType(final ConfigurationXMLStreamReader reader, final Version xmlVersion, final Map<String, ExceptionSupplier<AuthenticationConfiguration, ConfigXMLParseException>> authenticationConfigurationsMap, final Map<String, ExceptionSupplier<KeyStore, ConfigXMLParseException>> keyStoresMap, final Map<String, ExceptionSupplier<CredentialStore, ConfigXMLParseException>> credentialStoresMap, final Supplier<Provider[]> providers) throws ConfigXMLParseException {
        requireNoAttributes(reader);
        while (reader.hasNext()) {
            final int tag = reader.nextTag();
            if (tag == START_ELEMENT) {
                checkElementNamespace(reader, xmlVersion);
                switch (reader.getLocalName()) {
                    case "configuration": {
                        parseAuthenticationConfigurationType(reader, xmlVersion, authenticationConfigurationsMap, keyStoresMap, credentialStoresMap, providers);
                        break;
                    }
                    default: {
                        throw reader.unexpectedElement();
                    }
                }
            } else if (tag == END_ELEMENT) {
                return;
            } else {
                throw reader.unexpectedContent();
            }
        }
        throw reader.unexpectedDocumentEnd();
    }

<<<<<<< HEAD
    private static void parseSslContextsType(final ConfigurationXMLStreamReader reader, final Version xmlVersion, final Map<String, ExceptionSupplier<SecurityFactory<SSLContext>, ConfigXMLParseException>> sslContextsMap, final Map<String, ExceptionSupplier<KeyStore, ConfigXMLParseException>> keyStoresMap, final Supplier<Provider[]> providers) throws ConfigXMLParseException {
=======
    private static void parseSslContextsType(final ConfigurationXMLStreamReader reader, final Version xmlVersion, final Map<String, ExceptionSupplier<SecurityFactory<SSLContext>, ConfigXMLParseException>> sslContextsMap, final Map<String, ExceptionSupplier<KeyStore, ConfigXMLParseException>> keyStoresMap, final Map<String, ExceptionSupplier<CredentialStore, ConfigXMLParseException>> credentialStoresMap, final Supplier<Provider[]> providers) throws ConfigXMLParseException {
>>>>>>> b40d735c
        requireNoAttributes(reader);
        while (reader.hasNext()) {
            final int tag = reader.nextTag();
            if (tag == START_ELEMENT) {
                checkElementNamespace(reader, xmlVersion);
                switch (reader.getLocalName()) {
                    case "ssl-context": {
<<<<<<< HEAD
                        parseSslContextType(reader, xmlVersion, sslContextsMap, keyStoresMap, providers);
=======
                        parseSslContextType(reader, xmlVersion, sslContextsMap, keyStoresMap, credentialStoresMap, providers);
>>>>>>> b40d735c
                        break;
                    }
                    case "default-ssl-context": {
                        final String name = parseNameType(reader);
                        sslContextsMap.put(name, () -> SSLContext::getDefault);
                        break;
                    }
                    default: {
                        throw reader.unexpectedElement();
                    }
                }
            } else if (tag == END_ELEMENT) {
                return;
            } else {
                throw reader.unexpectedContent();
            }
        }
        throw reader.unexpectedDocumentEnd();
    }

<<<<<<< HEAD
    private static void parseSslContextType(final ConfigurationXMLStreamReader reader, final Version xmlVersion, final Map<String, ExceptionSupplier<SecurityFactory<SSLContext>, ConfigXMLParseException>> sslContextsMap, final Map<String, ExceptionSupplier<KeyStore, ConfigXMLParseException>> keyStoresMap, final Supplier<Provider[]> providers) throws ConfigXMLParseException {
=======
    private static void parseSslContextType(final ConfigurationXMLStreamReader reader, final Version xmlVersion, final Map<String, ExceptionSupplier<SecurityFactory<SSLContext>, ConfigXMLParseException>> sslContextsMap, final Map<String, ExceptionSupplier<KeyStore, ConfigXMLParseException>> keyStoresMap, final Map<String, ExceptionSupplier<CredentialStore, ConfigXMLParseException>> credentialStoresMap, final Supplier<Provider[]> providers) throws ConfigXMLParseException {
>>>>>>> b40d735c
        final String name = requireSingleAttribute(reader, "name");
        if (sslContextsMap.containsKey(name)) {
            throw xmlLog.xmlDuplicateSslContextName(name, reader);
        }
        final XMLLocation location = reader.getLocation();
        int foundBits = 0;
        String providerName = null;
        CipherSuiteSelector cipherSuiteSelector = null;
        ProtocolSelector protocolSelector = null;
        PrivateKeyKeyStoreEntryCredentialFactory credentialFactory = null;
        ExceptionSupplier<KeyStore, ConfigXMLParseException> trustStoreSupplier = null;
        DeferredSupplier<Provider[]> providersSupplier = new DeferredSupplier<>(providers);
        TrustManagerBuilder trustManagerBuilder = new TrustManagerBuilder();

        while (reader.hasNext()) {
            final int tag = reader.nextTag();
            if (tag == START_ELEMENT) {
                checkElementNamespace(reader, xmlVersion);
                switch (reader.getLocalName()) {
                    case "key-store-ssl-certificate": {
                        if (isSet(foundBits, 0)) throw reader.unexpectedElement();
                        foundBits = setBit(foundBits, 0);
<<<<<<< HEAD
                        credentialFactory = new PrivateKeyKeyStoreEntryCredentialFactory(parseKeyStoreRefType(reader, xmlVersion, keyStoresMap, providersSupplier), location);
=======
                        credentialFactory = new PrivateKeyKeyStoreEntryCredentialFactory(parseKeyStoreRefType(reader, xmlVersion, keyStoresMap, credentialStoresMap, providersSupplier), location);
>>>>>>> b40d735c
                        break;
                    }
                    case "cipher-suite": {
                        if (isSet(foundBits, 1)) throw reader.unexpectedElement();
                        foundBits = setBit(foundBits, 1);
                        cipherSuiteSelector = parseCipherSuiteSelectorType(reader);
                        break;
                    }
                    case "protocol": {
                        if (isSet(foundBits, 2)) throw reader.unexpectedElement();
                        foundBits = setBit(foundBits, 2);
                        protocolSelector = parseProtocolSelectorNamesType(reader);
                        break;
                    }
                    case "provider-name": {
                        if (isSet(foundBits, 3)) throw reader.unexpectedElement();
                        foundBits = setBit(foundBits, 3);
                        providerName = parseNameType(reader);
                        break;
                    }
                    case "providers": {
                        if (isSet(foundBits, 4)) throw reader.unexpectedElement();
                        foundBits = setBit(foundBits, 4);
                        Supplier<Provider[]> supplier = parseProvidersType(reader, xmlVersion);
                        if (supplier != null) {
                            providersSupplier.setSupplier(supplier);
                        }
                        break;
                    }
                    case "trust-store": {
                        if (isSet(foundBits, 5)) throw reader.unexpectedElement();
                        foundBits = setBit(foundBits, 5);
                        trustStoreSupplier = parseTrustStoreRefType(reader, keyStoresMap);
                        break;
                    }
                    case "certificate-revocation-list": {
                        if (isSet(foundBits, 6)) throw reader.unexpectedElement();
                        foundBits = setBit(foundBits, 6);
                        parseCertificateRevocationList(reader, trustManagerBuilder);
                        break;
                    }
                    default: throw reader.unexpectedElement();
                }
            } else if (tag != END_ELEMENT) {
                throw reader.unexpectedContent();
            } else {
                // ready to register!
                final Supplier<Provider[]> finalProvidersSupplier = providersSupplier;
                final ProtocolSelector finalProtocolSelector = protocolSelector;
                final CipherSuiteSelector finalCipherSuiteSelector = cipherSuiteSelector;
                final String finalProviderName = providerName;
                final PrivateKeyKeyStoreEntryCredentialFactory finalCredentialFactory = credentialFactory;
                final ExceptionSupplier<KeyStore, ConfigXMLParseException> finalTrustStoreSupplier = trustStoreSupplier;
                sslContextsMap.putIfAbsent(name, () -> {
                    final SSLContextBuilder sslContextBuilder = new SSLContextBuilder();
                    sslContextBuilder.setClientMode(true);
                    if (finalCipherSuiteSelector != null) {
                        sslContextBuilder.setCipherSuiteSelector(finalCipherSuiteSelector);
                    }
                    if (finalProtocolSelector != null) {
                        sslContextBuilder.setProtocolSelector(finalProtocolSelector);
                    }
                    if (finalCredentialFactory != null) {
                        final ConfigurationKeyManager.Builder builder = new ConfigurationKeyManager.Builder();
                        final X509CertificateChainPrivateCredential privateCredential;
                        privateCredential = finalCredentialFactory.get();
                        builder.addCredential(privateCredential);
                        sslContextBuilder.setKeyManager(builder.build());
                    }
                    if (finalTrustStoreSupplier != null) {
                        trustManagerBuilder.setTrustStore(finalTrustStoreSupplier.get());
                        try {
                            sslContextBuilder.setTrustManager(trustManagerBuilder.build());
                        } catch (GeneralSecurityException e) {
                            throw new ConfigXMLParseException(e);
                        }
                    }
                    sslContextBuilder.setProviderName(finalProviderName);
                    sslContextBuilder.setProviderSupplier(finalProvidersSupplier);
                    sslContextBuilder.setUseCipherSuitesOrder(true);
                    return sslContextBuilder.build();
                });
                return;
            }
        }
        throw reader.unexpectedDocumentEnd();
    }

    private static class TrustManagerBuilder {
        KeyStore trustStore;
        boolean crl = false;
        InputStream crlStream = null;
        int maxCertPath = 5;

        void setTrustStore(KeyStore trustStore) {
            checkNotNullParam("trustStore", trustStore);
            this.trustStore = trustStore;
        }

        void setCrl() {
            this.crl = true;
        }

        void setCrlStream(InputStream crlStream) {
            this.crlStream = crlStream;
        }

        void setMaxCertPath(int maxCertPath) {
            checkMinimumParameter("maxCertPath", 1, maxCertPath);
            this.maxCertPath = maxCertPath;
        }

        X509TrustManager build() throws NoSuchAlgorithmException, KeyStoreException {
            final TrustManagerFactory trustManagerFactory = TrustManagerFactory.getInstance(TrustManagerFactory.getDefaultAlgorithm());
            trustManagerFactory.init(trustStore);
            if (crl) {
                return new X509CRLExtendedTrustManager(trustStore, trustManagerFactory, crlStream, maxCertPath, null);
            }
            for (TrustManager trustManager : trustManagerFactory.getTrustManagers()) {
                if (trustManager instanceof X509TrustManager) {
                    return (X509TrustManager) trustManager;
                }
            }
            throw ElytronMessages.log.noDefaultTrustManager();
        }
    }

    private static void parseCertificateRevocationList(ConfigurationXMLStreamReader reader, TrustManagerBuilder builder) throws ConfigXMLParseException {
        final int attributeCount = reader.getAttributeCount();
        String path = null;
        int maxCertPath = 0;
        for (int i = 0; i < attributeCount; i ++) {
            checkAttributeNamespace(reader, i);
            switch (reader.getAttributeLocalName(i)) {
                case "path": {
                    if (path != null) throw reader.unexpectedAttribute(i);
                    path = reader.getAttributeValueResolved(i);
                    break;
                }
                case "maximum-cert-path": {
                    if (maxCertPath != 0) throw reader.unexpectedAttribute(i);
                    maxCertPath = reader.getIntAttributeValueResolved(i, 1, Integer.MAX_VALUE);
                    break;
                }
                default: throw reader.unexpectedAttribute(i);
            }
        }
        while (reader.hasNext()) {
            final int tag = reader.nextTag();
            if (tag == START_ELEMENT) {
                throw reader.unexpectedElement();
            } else if (tag == END_ELEMENT) {
                builder.setCrl();
                if (path != null) {
                    try {
                        builder.setCrlStream(new FileInputStream(path));
                    } catch (FileNotFoundException e) {
                        throw new ConfigXMLParseException(e);
                    }
                }
                if (maxCertPath != 0) builder.setMaxCertPath(maxCertPath);
                return;
            } else {
                throw reader.unexpectedContent();
            }
        }
        throw reader.unexpectedDocumentEnd();
    }

    static ExceptionUnaryOperator<RuleNode<SecurityFactory<SSLContext>>, ConfigXMLParseException> parseSslContextRuleType(final ConfigurationXMLStreamReader reader, final Version xmlVersion, final Map<String, ExceptionSupplier<SecurityFactory<SSLContext>, ConfigXMLParseException>> sslContextsMap) throws ConfigXMLParseException {
        final String attributeName = "use-ssl-context";
        final String name = requireSingleAttribute(reader, attributeName);
        final XMLLocation location = reader.getLocation();
        final MatchRule rule = parseAbstractMatchRuleType(reader, xmlVersion);
        return next -> {
            final ExceptionSupplier<SecurityFactory<SSLContext>, ConfigXMLParseException> factory = sslContextsMap.get(name);
            if (factory == null) throw xmlLog.xmlUnknownSslContextSpecified(location, name);
            return new RuleNode<>(next, rule, factory.get());
        };
    }

    static ExceptionUnaryOperator<RuleNode<AuthenticationConfiguration>, ConfigXMLParseException> parseAuthenticationRuleType(final ConfigurationXMLStreamReader reader, final Version xmlVersion, final Map<String, ExceptionSupplier<AuthenticationConfiguration, ConfigXMLParseException>> authenticationConfigurationsMap) throws ConfigXMLParseException {
        final String attributeName = "use-configuration";
        final String name = requireSingleAttribute(reader, attributeName);
        final XMLLocation location = reader.getLocation();
        final MatchRule rule = parseAbstractMatchRuleType(reader, xmlVersion);
        return next -> {
            final ExceptionSupplier<AuthenticationConfiguration, ConfigXMLParseException> factory = authenticationConfigurationsMap.get(name);
            if (factory == null) throw xmlLog.xmlUnknownAuthenticationConfigurationSpecified(location, name);
            return new RuleNode<>(next, rule, factory.get());
        };
    }

    static <C> ExceptionSupplier<RuleNode<C>, ConfigXMLParseException> parseRulesType(ConfigurationXMLStreamReader reader, final Version xmlVersion,
            final Map<String, ExceptionSupplier<C, ConfigXMLParseException>> configurations, ExceptionBiFunction<ConfigurationXMLStreamReader, Map<String, ExceptionSupplier<C, ConfigXMLParseException>>, ExceptionUnaryOperator<RuleNode<C>, ConfigXMLParseException>, ConfigXMLParseException> ruleParseFunction)
            throws ConfigXMLParseException {
        requireNoAttributes(reader);
        final List<ExceptionUnaryOperator<RuleNode<C>, ConfigXMLParseException>> rulesList = new ArrayList<>();
        while (reader.hasNext()) {
            final int tag = reader.nextTag();
            if (tag == START_ELEMENT) {
                checkElementNamespace(reader, xmlVersion);
                switch (reader.getLocalName()) {
                    case "rule": {
                        rulesList.add(ruleParseFunction.apply(reader, configurations));
                        break;
                    }
                    default: throw reader.unexpectedElement();
                }
            } else if (tag == END_ELEMENT) {
                return () -> {
                    RuleNode<C> node = null;
                    final ListIterator<ExceptionUnaryOperator<RuleNode<C>, ConfigXMLParseException>> iterator = rulesList.listIterator(rulesList.size());
                    // iterate backwards to build the singly-linked list in constant time
                    while (iterator.hasPrevious()) {
                        node = iterator.previous().apply(node);
                    }
                    return node;
                };
            } else {
                throw reader.unexpectedContent();
            }
        }
        throw reader.unexpectedDocumentEnd();
    }

    static void parseAuthenticationConfigurationType(ConfigurationXMLStreamReader reader, final Version xmlVersion, final Map<String, ExceptionSupplier<AuthenticationConfiguration, ConfigXMLParseException>> authenticationConfigurationsMap,
            final Map<String, ExceptionSupplier<KeyStore, ConfigXMLParseException>> keyStoresMap, final Map<String, ExceptionSupplier<CredentialStore, ConfigXMLParseException>> credentialStoresMap,
            final Supplier<Provider[]> providers) throws ConfigXMLParseException {
        final String name = requireSingleAttribute(reader, "name");
        if (authenticationConfigurationsMap.containsKey(name)) {
            throw xmlLog.xmlDuplicateAuthenticationConfigurationName(name, reader);
        }

        ExceptionUnaryOperator<AuthenticationConfiguration, ConfigXMLParseException> configuration = ignored -> AuthenticationConfiguration.empty();
        DeferredSupplier<Provider[]> providerSupplier = new DeferredSupplier<>(providers);
        configuration = andThenOp(configuration, parent -> parent.useProviders(providerSupplier));

        int foundBits = 0;
        if (! reader.hasNext()) {
            throw reader.unexpectedDocumentEnd();
        }
        while (reader.hasNext()) {
            int tag = reader.nextTag();
            if (tag == START_ELEMENT) {
                checkElementNamespace(reader, xmlVersion);
                switch (reader.getLocalName()) {
                    // -- set --
                    case "set-host": {
                        if (isSet(foundBits, 0)) throw reader.unexpectedElement();
                        foundBits = setBit(foundBits, 0);
                        final String hostName = parseNameType(reader);
                        configuration = andThenOp(configuration, parentConfig -> parentConfig.useHost(hostName));
                        break;
                    }
                    case "set-port": {
                        if (isSet(foundBits, 1)) throw reader.unexpectedElement();
                        foundBits = setBit(foundBits, 1);
                        final int port = parsePortType(reader);
                        configuration = andThenOp(configuration, parentConfig -> parentConfig.usePort(port));
                        break;
                    }
                    // these two are a <choice> which is why they share a bit #; you can have only one of them
                    case "set-user-name": {
                        if (isSet(foundBits, 2)) throw reader.unexpectedElement();
                        foundBits = setBit(foundBits, 2);
                        final String userName = parseNameType(reader);
                        configuration = andThenOp(configuration, parentConfig -> parentConfig.useName(userName));
                        break;
                    }
                    case "set-anonymous": {
                        if (isSet(foundBits, 2)) throw reader.unexpectedElement();
                        foundBits = setBit(foundBits, 2);
                        parseEmptyType(reader);
                        configuration = andThenOp(configuration, AuthenticationConfiguration::useAnonymous);
                        break;
                    }
                    case "set-mechanism-realm": {
                        if (isSet(foundBits, 3)) throw reader.unexpectedElement();
                        foundBits = setBit(foundBits, 3);
                        final String realm = parseNameType(reader);
                        configuration = andThenOp(configuration, parentConfig -> parentConfig.useRealm(realm));
                        break;
                    }
                    case "rewrite-user-name-regex": {
                        if (isSet(foundBits, 4)) throw reader.unexpectedElement();
                        foundBits = setBit(foundBits, 4);
                        final NameRewriter nameRewriter = parseRegexSubstitutionType(reader);
                        configuration = andThenOp(configuration, parentConfig -> parentConfig.rewriteUser(nameRewriter));
                        break;
                    }
                    case "set-mechanism-properties": {
                        if (isSet(foundBits, 5)) throw reader.unexpectedElement();
                        foundBits = setBit(foundBits, 5);
                        final Map<String, String> mechanismProperties = parsePropertiesType(reader, xmlVersion);
                        configuration = andThenOp(configuration, parentConfig -> parentConfig.useMechanismProperties(mechanismProperties, true));
                        break;
                    }
                    case "sasl-mechanism-selector": {
                        if (isSet(foundBits, 6)) throw reader.unexpectedElement();
                        foundBits = setBit(foundBits, 6);
                        final SaslMechanismSelector selector = parseSaslMechanismSelectorType(reader);
                        configuration = andThenOp(configuration, parentConfig -> parentConfig.setSaslMechanismSelector(selector));
                        break;
                    }
                    case "credentials": {
                        if (isSet(foundBits, 9)) throw reader.unexpectedElement();
                        foundBits = setBit(foundBits, 9);
                        ExceptionSupplier<CredentialSource, ConfigXMLParseException> credentialSource = parseCredentialsType(reader, xmlVersion, keyStoresMap, credentialStoresMap, providerSupplier);
                        configuration = andThenOp(configuration, parentConfig -> parentConfig.useCredentials(credentialSource.get()));
                        break;
                    }
                    case "set-authorization-name": {
                        if (isSet(foundBits, 10)) throw reader.unexpectedElement();
                        foundBits = setBit(foundBits, 10);
                        final String authName = parseNameType(reader);
                        configuration = andThenOp(configuration, parentConfig -> parentConfig.useAuthorizationName(authName));
                        break;
                    }
                    case "providers": {
                        if (isSet(foundBits, 11)) throw reader.unexpectedElement();
                        foundBits = setBit(foundBits, 11);
                        Supplier<Provider[]> supplier = parseProvidersType(reader, xmlVersion);
                        if (supplier != null) {
                            providerSupplier.setSupplier(supplier);
                        }
                        break;
                    }
                    // these two are a <choice> which is why they share a bit #; you can have only one of them
                    case "use-provider-sasl-factory": {
                        if (isSet(foundBits, 12)) throw reader.unexpectedElement();
                        foundBits = setBit(foundBits, 12);
                        parseEmptyType(reader);
                        configuration = andThenOp(configuration, AuthenticationConfiguration::useSaslClientFactoryFromProviders);
                        break;
                    }
                    case "use-service-loader-sasl-factory": {
                        if (isSet(foundBits, 12)) throw reader.unexpectedElement();
                        foundBits = setBit(foundBits, 12);
                        final String moduleName = parseModuleRefType(reader);
                        final ClassLoader classLoader = (moduleName == null) ? ElytronXmlParser.class.getClassLoader() : ModuleLoader.getClassLoaderFromModule(reader, moduleName);
                        configuration = andThenOp(configuration, parentConfig -> parentConfig.useSaslClientFactory(new ServiceLoaderSaslClientFactory(classLoader)));
                        break;
                    }
                    case "set-protocol": {
                        if (isSet(foundBits, 13)) throw reader.unexpectedElement();
                        foundBits = setBit(foundBits, 13);
                        final String protocol = parseNameType(reader);
                        configuration = andThenOp(configuration, parentConfig -> parentConfig.useProtocol(protocol));
                        break;
                    }
                    default: {
                        throw reader.unexpectedElement();
                    }
                }
            } else if (tag == END_ELEMENT) {
                final ExceptionUnaryOperator<AuthenticationConfiguration, ConfigXMLParseException> finalConfiguration = configuration;
                authenticationConfigurationsMap.put(name, () -> finalConfiguration.apply(AuthenticationConfiguration.empty()));
                return;
            } else {
                throw reader.unexpectedContent();
            }
        }
        throw reader.unexpectedDocumentEnd();
    }

    static Supplier<Provider[]> parseProvidersType(ConfigurationXMLStreamReader reader, final Version xmlVersion) throws ConfigXMLParseException {
        requireNoAttributes(reader);

        Supplier<Provider[]> providerSupplier = null;

        int foundBits = 0;
        while (reader.hasNext()) {
            final int tag = reader.nextTag();
            if (tag == START_ELEMENT) {
                checkElementNamespace(reader, xmlVersion);
                switch (reader.getLocalName()) {
                    case "global": {
                        if (isSet(foundBits, 1)) throw reader.unexpectedElement();
                        foundBits = setBit(foundBits, 1);
                        parseEmptyType(reader);
                        providerSupplier = providerSupplier == null ? Security::getProviders : ProviderUtil.aggregate(providerSupplier, Security::getProviders);
                        break;
                    }
                    case "use-service-loader": {
                        if (isSet(foundBits, 2)) throw reader.unexpectedElement();
                        foundBits = setBit(foundBits, 2);
                        final String moduleName = parseModuleRefType(reader);
                        Supplier<Provider[]> serviceLoaderSupplier = (moduleName == null) ?
                                ELYTRON_PROVIDER_SUPPLIER :
                                new ServiceLoaderSupplier<>(Provider.class, ModuleLoader.getClassLoaderFromModule(reader, moduleName));
                        providerSupplier = providerSupplier == null ? serviceLoaderSupplier : ProviderUtil.aggregate(providerSupplier, serviceLoaderSupplier);
                        break;
                    }
                    default: throw reader.unexpectedElement();
                }
            } else if (tag == END_ELEMENT) {
                return providerSupplier;
            } else {
                throw reader.unexpectedContent();
            }
        }
        throw reader.unexpectedDocumentEnd();
    }

    /**
     * Parse the XML match-rule group.  On return, the reader will be positioned either at a start tag for an element
     * that is not included in this group, or at an end tag.
     *
     * @param reader the XML reader
     * @param xmlVersion the version of parsed XML
     * @return the parsed match rule
     * @throws ConfigXMLParseException if the resource failed to be parsed
     */
    static MatchRule parseAbstractMatchRuleType(ConfigurationXMLStreamReader reader, final Version xmlVersion) throws ConfigXMLParseException {
        MatchRule rule = MatchRule.ALL;
        int foundBits = 0;
        while (reader.hasNext()) {
            final int tag = reader.nextTag();
            if (tag == START_ELEMENT) {
                checkElementNamespace(reader, xmlVersion);
                switch (reader.getLocalName()) {
                    // -- match --
                    case "match-no-user": {
                        if (isSet(foundBits, 0)) throw reader.unexpectedElement();
                        foundBits = setBit(foundBits, 0);
                        parseEmptyType(reader);
                        rule = rule.matchNoUser();
                        break;
                    }
                    case "match-user": {
                        if (isSet(foundBits, 0)) throw reader.unexpectedElement();
                        foundBits = setBit(foundBits, 0);
                        rule = rule.matchUser(parseNameType(reader));
                        break;
                    }
                    case "match-protocol": {
                        if (isSet(foundBits, 1)) throw reader.unexpectedElement();
                        foundBits = setBit(foundBits, 1);
                        rule = rule.matchProtocol(parseNameType(reader));
                        break;
                    }
                    case "match-host": {
                        if (isSet(foundBits, 2)) throw reader.unexpectedElement();
                        foundBits = setBit(foundBits, 2);
                        rule = rule.matchHost(parseNameType(reader));
                        break;
                    }
                    case "match-path": {
                        if (isSet(foundBits, 3)) throw reader.unexpectedElement();
                        foundBits = setBit(foundBits, 3);
                        rule = rule.matchPath(parseNameType(reader));
                        break;
                    }
                    case "match-port": {
                        if (isSet(foundBits, 4)) throw reader.unexpectedElement();
                        foundBits = setBit(foundBits, 4);
                        rule = rule.matchPort(parsePortType(reader));
                        break;
                    }
                    case "match-urn": {
                        if (isSet(foundBits, 5)) throw reader.unexpectedElement();
                        foundBits = setBit(foundBits, 5);
                        rule = rule.matchUrnName(parseNameType(reader));
                        break;
                    }
                    case "match-domain": {
                        if (isSet(foundBits, 6)) throw reader.unexpectedElement();
                        foundBits = setBit(foundBits, 6);
                        rule = rule.matchLocalSecurityDomain(parseNameType(reader));
                        break;
                    }
                    case "match-abstract-type": {
                        if (isSet(foundBits, 7)) throw reader.unexpectedElement();
                        foundBits = setBit(foundBits, 7);
                        rule = parseMatchAbstractType(rule, reader);
                        break;
                    }
                    default: {
                        return rule;
                    }
                }
            } else {
                return rule;
            }
        }
        throw reader.unexpectedDocumentEnd();
    }

    private static MatchRule parseMatchAbstractType(final MatchRule rule, final ConfigurationXMLStreamReader reader) throws ConfigXMLParseException {
        final int attributeCount = reader.getAttributeCount();
        String name = null;
        String authority = null;
        for (int i = 0; i < attributeCount; i ++) {
            checkAttributeNamespace(reader, i);
            switch (reader.getAttributeLocalName(i)) {
                case "name": name = reader.getAttributeValueResolved(i); break;
                case "authority": authority = reader.getAttributeValueResolved(i); break;
                default: throw reader.unexpectedAttribute(i);
            }
        }
        if (! reader.hasNext()) throw reader.unexpectedDocumentEnd();
        if (reader.nextTag() != END_ELEMENT) throw reader.unexpectedElement();
        return name == null && authority == null ? rule : rule.matchAbstractType(name, authority);
    }

    private static boolean isSet(int var, int bit) {
        return (var & 1 << bit) != 0;
    }

    private static int setBit(int var, int bit) {
        return var | 1 << bit;
    }

    private static <T, E extends Exception> ExceptionUnaryOperator<T, E> andThenOp(ExceptionUnaryOperator<T, E> first, ExceptionUnaryOperator<T, E> second) {
        return t -> second.apply(first.apply(t));
    }

    private static ExceptionSupplier<CredentialSource, ConfigXMLParseException> parseCredentialsType(final ConfigurationXMLStreamReader reader, final Version xmlVersion, final Map<String, ExceptionSupplier<KeyStore, ConfigXMLParseException>> keyStoresMap, final Map<String, ExceptionSupplier<CredentialStore, ConfigXMLParseException>> credentialStoresMap, Supplier<Provider[]> providers) throws ConfigXMLParseException {
        ExceptionUnaryOperator<CredentialSource, ConfigXMLParseException> function = parent -> CredentialSource.NONE;
        requireNoAttributes(reader);
        while (reader.hasNext()) {
            final int tag = reader.nextTag();
            if (tag == START_ELEMENT) {
                checkElementNamespace(reader, xmlVersion);
                switch (reader.getLocalName()) {
                    case "key-store-reference": {
<<<<<<< HEAD
                        final ExceptionSupplier<KeyStore.Entry, ConfigXMLParseException> supplier = parseKeyStoreRefType(reader, xmlVersion, keyStoresMap, providers);
=======
                        final ExceptionSupplier<KeyStore.Entry, ConfigXMLParseException> supplier = parseKeyStoreRefType(reader, xmlVersion, keyStoresMap, credentialStoresMap, providers);
>>>>>>> b40d735c
                        function = andThenOp(function, credentialSource -> credentialSource.with(new KeyStoreCredentialSource(new FixedSecurityFactory<KeyStore.Entry>(supplier.get()))));
                        break;
                    }
                    case "credential-store-reference": {
                        final ExceptionSupplier<CredentialSource, ConfigXMLParseException> supplier = parseCredentialStoreRefType(reader, credentialStoresMap);
                        function = andThenOp(function, credentialSource -> credentialSource.with(supplier.get()));
                        break;
                    }
                    case "clear-password": {
                        ExceptionSupplier<Password, ConfigXMLParseException> password = parseClearPassword(reader, providers);
                        function = andThenOp(function, credentialSource -> credentialSource.with(IdentityCredentials.NONE.withCredential(new PasswordCredential(password.get()))));
                        break;
                    }
                    case "key-pair": {
                        KeyPair keyPair = parseKeyPair(reader, xmlVersion);
                        function = andThenOp(function, credentialSource -> credentialSource.with(IdentityCredentials.NONE.withCredential(new KeyPairCredential(keyPair))));
                        break;
                    }
                    case "certificate": {
                        X509CertificateChainPrivateCredential credential = parseCertificateType(reader, xmlVersion);
                        function = andThenOp(function, credentialSource -> credentialSource.with(IdentityCredentials.NONE.withCredential(credential)));
                        break;
                    }
                    case "public-key-pem": {
                        PublicKey publicKey = parsePem(reader, PublicKey.class);
                        function = andThenOp(function, credentialSource -> credentialSource.with(IdentityCredentials.NONE.withCredential(new PublicKeyCredential(publicKey))));
                        break;
                    }
                    case "bearer-token": {
                        BearerTokenCredential bearerToken = parseBearerTokenType(reader);
                        function = andThenOp(function, credentialSource -> credentialSource.with(IdentityCredentials.NONE.withCredential(bearerToken)));
                        break;
                    }
                    case "oauth2-bearer-token": {
                        CredentialSource oauthCredentialSource = parseOAuth2BearerTokenType(reader, xmlVersion);
                        function = andThenOp(function, credentialSource -> credentialSource.with(oauthCredentialSource));
<<<<<<< HEAD
                        break;
                    }
                    case "local-kerberos": {
                        if ( ! xmlVersion.isAtLeast(1, 1)) {
                            throw reader.unexpectedElement();
                        }
                        CredentialSource kerberosCredentialSource = parseLocalKerberos(reader);
                        function = andThenOp(function, credentialSource -> credentialSource.with(kerberosCredentialSource));
=======
>>>>>>> b40d735c
                        break;
                    }
                    default: {
                        throw reader.unexpectedElement();
                    }
                }
            } else if (tag == END_ELEMENT) {
                assert reader.getLocalName().equals("credentials") || reader.getLocalName().equals("protection-parameter-credentials");
                final ExceptionUnaryOperator<CredentialSource, ConfigXMLParseException> finalFunction = function;
                return () -> finalFunction.apply(null);
            } else {
                throw reader.unexpectedContent();
            }
        }
        throw reader.unexpectedDocumentEnd();
    }

    private static KeyPair parseKeyPair(final ConfigurationXMLStreamReader reader, final Version xmlVersion) throws ConfigXMLParseException {
        requireNoAttributes(reader);
        PrivateKey privateKey = null;
        PublicKey publicKey = null;
        while (reader.hasNext()) {
            final int tag = reader.nextTag();
            if (tag == START_ELEMENT) {
                checkElementNamespace(reader, xmlVersion);
                switch (reader.getLocalName()) {
                    case "private-key-pem": {
                        if (privateKey != null) throw reader.unexpectedElement();
                        privateKey = parsePem(reader, PrivateKey.class);
                        break;
                    }
                    case "public-key-pem": {
                        if (publicKey != null) throw reader.unexpectedElement();
                        publicKey = parsePem(reader, PublicKey.class);
                        break;
                    }
                    default: {
                        throw reader.unexpectedElement();
                    }
                }
            } else if (tag == END_ELEMENT) {
                if (privateKey == null) throw reader.missingRequiredElement(xmlVersion.namespace, "private-key-pem");
                if (publicKey == null) throw reader.missingRequiredElement(xmlVersion.namespace, "public-key-pem");
                return new KeyPair(publicKey, privateKey);
            } else {
                throw reader.unexpectedContent();
            }
        }
        throw reader.unexpectedDocumentEnd();
    }

    private static X509CertificateChainPrivateCredential parseCertificateType(final ConfigurationXMLStreamReader reader, final Version xmlVersion) throws ConfigXMLParseException {
        requireNoAttributes(reader);
        PrivateKey privateKey = null;
        X509Certificate[] certificates = null;
        while (reader.hasNext()) {
            final int tag = reader.nextTag();
            if (tag == START_ELEMENT) {
                checkElementNamespace(reader, xmlVersion);
                switch (reader.getLocalName()) {
                    case "private-key-pem": {
                        if (privateKey != null) throw reader.unexpectedElement();
                        privateKey = parsePem(reader, PrivateKey.class);
                        break;
                    }
                    case "pem": {
                        if (certificates != null) throw reader.unexpectedElement();
                        certificates = parseMultiPem(reader, X509Certificate.class, X509Certificate[]::new);
                        break;
                    }
                    default: {
                        throw reader.unexpectedElement();
                    }
                }
            } else if (tag == END_ELEMENT) {
                if (privateKey == null) throw reader.missingRequiredElement(xmlVersion.namespace, "private-key-pem");
                if (certificates == null) throw reader.missingRequiredElement(xmlVersion.namespace, "pem");
                return new X509CertificateChainPrivateCredential(privateKey, certificates);
            } else {
                throw reader.unexpectedContent();
            }
        }
        throw reader.unexpectedDocumentEnd();
    }

    private static <P> P[] parseMultiPem(final ConfigurationXMLStreamReader reader, final Class<P> pemType, final IntFunction<P[]> ctor) throws ConfigXMLParseException {
        requireNoAttributes(reader);
        final Iterator<PemEntry<?>> pemContent = Pem.parsePemContent(CodePointIterator.ofString(reader.getElementText()));
        if (! reader.hasNext()) throw reader.unexpectedDocumentEnd();
        final ArrayList<P> arrayList = new ArrayList<>();
        while (pemContent.hasNext()) {
            final PemEntry<?> pemEntry = pemContent.next();
            final P pem = pemEntry.tryCast(pemType);
            if (pem == null) throw xmlLog.xmlWrongPemType(reader, pemType, pemEntry.getEntry().getClass());
            arrayList.add(pem);
        }
        if (arrayList.isEmpty()) throw xmlLog.xmlNoPemContent(reader);
        return arrayList.toArray(ctor.apply(arrayList.size()));
    }

    private static <P> P parsePem(final ConfigurationXMLStreamReader reader, final Class<P> pemType) throws ConfigXMLParseException {
        requireNoAttributes(reader);
        final Iterator<PemEntry<?>> pemContent = Pem.parsePemContent(CodePointIterator.ofString(reader.getElementText()));
        if (! reader.hasNext()) throw reader.unexpectedDocumentEnd();
        if (! pemContent.hasNext()) throw xmlLog.xmlNoPemContent(reader);
        final PemEntry<?> pemEntry = pemContent.next();
        final P pem = pemEntry.tryCast(pemType);
        if (pem == null) throw xmlLog.xmlWrongPemType(reader, pemType, pemEntry.getEntry().getClass());
        return pem;
    }

    /**
     * Parse an XML element of type {@code key-stores-type} from an XML reader.
     *
     * @param reader the XML stream reader
     * @param xmlVersion the version of parsed XML
     * @param keyStoresMap the map of key stores to use
     * @throws ConfigXMLParseException if the resource failed to be parsed
     */
<<<<<<< HEAD
    static void parseKeyStoresType(ConfigurationXMLStreamReader reader, final Version xmlVersion, final Map<String, ExceptionSupplier<KeyStore, ConfigXMLParseException>> keyStoresMap, final Supplier<Provider[]> providers) throws ConfigXMLParseException {
=======
    static void parseKeyStoresType(ConfigurationXMLStreamReader reader, final Version xmlVersion, final Map<String, ExceptionSupplier<KeyStore, ConfigXMLParseException>> keyStoresMap, final Map<String, ExceptionSupplier<CredentialStore, ConfigXMLParseException>> credentialStoresMap, final Supplier<Provider[]> providers) throws ConfigXMLParseException {
>>>>>>> b40d735c
        requireNoAttributes(reader);
        while (reader.hasNext()) {
            final int tag = reader.nextTag();
            if (tag == START_ELEMENT) {
                checkElementNamespace(reader, xmlVersion);
                switch (reader.getLocalName()) {
                    case "key-store": {
<<<<<<< HEAD
                        parseKeyStoreType(reader, xmlVersion, keyStoresMap, providers);
=======
                        parseKeyStoreType(reader, xmlVersion, keyStoresMap, credentialStoresMap, providers);
>>>>>>> b40d735c
                        break;
                    }
                    default: throw reader.unexpectedElement();
                }
            } else if (tag == END_ELEMENT) {
                return;
            } else {
                throw reader.unexpectedContent();
            }
        }
        throw reader.unexpectedDocumentEnd();
    }

    /**
     * Parse an XML element of type {@code key-store-type} from an XML reader.
     *
     * @param reader the XML stream reader
     * @param xmlVersion the version of parsed XML
     * @param keyStoresMap the map of key stores to use
     * @throws ConfigXMLParseException if the resource failed to be parsed
     */
<<<<<<< HEAD
    static void parseKeyStoreType(ConfigurationXMLStreamReader reader, final Version xmlVersion, final Map<String, ExceptionSupplier<KeyStore, ConfigXMLParseException>> keyStoresMap, final Supplier<Provider[]> providers) throws ConfigXMLParseException {
=======
    static void parseKeyStoreType(ConfigurationXMLStreamReader reader, final Version xmlVersion, final Map<String, ExceptionSupplier<KeyStore, ConfigXMLParseException>> keyStoresMap, final Map<String, ExceptionSupplier<CredentialStore, ConfigXMLParseException>> credentialStoresMap, final Supplier<Provider[]> providers) throws ConfigXMLParseException {
>>>>>>> b40d735c
        final int attributeCount = reader.getAttributeCount();
        String name = null;
        String type = null;
        String provider = null;
        Boolean wrap = null;
        for (int i = 0; i < attributeCount; i ++) {
            checkAttributeNamespace(reader, i);
            switch (reader.getAttributeLocalName(i)) {
                case "type": {
                    if (type != null) throw reader.unexpectedAttribute(i);
                    type = reader.getAttributeValueResolved(i);
                    break;
                }
                case "provider": {
                    if (provider != null) throw reader.unexpectedAttribute(i);
                    provider = reader.getAttributeValueResolved(i);
                    break;
                }
                case "name": {
                    if (name != null) throw reader.unexpectedAttribute(i);
                    name = reader.getAttributeValueResolved(i);
                    break;
                }
                case "wrap-passwords": {
                    if (wrap != null) throw reader.unexpectedAttribute(i);
                    wrap = Boolean.valueOf(Boolean.parseBoolean(reader.getAttributeValueResolved(i)));
                    break;
                }
                default:
                    throw reader.unexpectedAttribute(i);
            }
        }
        if (type == null) {
            throw missingAttribute(reader, "type");
        }
        if (name == null) {
            throw missingAttribute(reader, "name");
        }
        final XMLLocation location = reader.getLocation();
        ExceptionSupplier<char[], ConfigXMLParseException> passwordFactory = null;
        boolean gotSource = false;
        boolean gotCredential = false;

        String fileSource = null;
        String resourceSource = null;
        URI uriSource = null;

        while (reader.hasNext()) {
            final int tag = reader.nextTag();
            if (tag == START_ELEMENT) {
                checkElementNamespace(reader, xmlVersion);
                switch (reader.getLocalName()) {
                    case "key-store-credential": {
                        // group 2
                        if (gotCredential) {
                            throw reader.unexpectedElement();
                        }
                        gotCredential = true;
                        final XMLLocation nestedLocation = reader.getLocation();
<<<<<<< HEAD
                        final ExceptionSupplier<KeyStore.Entry, ConfigXMLParseException> entryFactory = parseKeyStoreRefType(reader, xmlVersion, keyStoresMap, providers);
=======
                        final ExceptionSupplier<KeyStore.Entry, ConfigXMLParseException> entryFactory = parseKeyStoreRefType(reader, xmlVersion, keyStoresMap, credentialStoresMap, providers);
>>>>>>> b40d735c
                        passwordFactory = () -> {
                            final KeyStore.Entry entry = entryFactory.get();
                            if (entry instanceof PasswordEntry) try {
                                final Password password = ((PasswordEntry) entry).getPassword();
                                final PasswordFactory passwordFactory1 = PasswordFactory.getInstance(password.getAlgorithm());
                                final ClearPasswordSpec passwordSpec = passwordFactory1.getKeySpec(password, ClearPasswordSpec.class);
                                return passwordSpec.getEncodedPassword();
                            } catch (GeneralSecurityException e) {
                                throw xmlLog.xmlFailedToCreateCredential(nestedLocation, e);
                            }
                            return null;
                        };
                        break;
                    }
                    case "credential-store-reference": {
                        if (gotCredential || !xmlVersion.isAtLeast(Version.VERSION_1_0_1)) {
                            throw reader.unexpectedElement();
                        }
                        gotCredential = true;
                        final XMLLocation nestedLocation = reader.getLocation();
                        ExceptionSupplier<CredentialSource, ConfigXMLParseException> credentialSourceSupplier = parseCredentialStoreRefType(reader, credentialStoresMap);
                        passwordFactory = () -> {
                            try {
                                return credentialSourceSupplier.get().applyToCredential(PasswordCredential.class,
                                        c -> c.getPassword().castAndApply(ClearPassword.class, ClearPassword::getPassword));
                            } catch (IOException e) {
                                throw xmlLog.xmlFailedToCreateCredential(nestedLocation, e);
                            }
                        };
                        break;
                    }
                    case "key-store-clear-password": {
                        // group 2
                        if (gotCredential) {
                            throw reader.unexpectedElement();
                        }
                        gotCredential = true;
                        final char[] clearPassword = ((ClearPassword) parseClearPassword(reader, providers).get()).getPassword();
                        passwordFactory = () -> clearPassword;
                        break;
                    }
                    case "file": {
                        // group 1
                        if (gotSource || gotCredential) {
                            throw reader.unexpectedElement();
                        }
                        gotSource = true;
                        fileSource = parseNameType(reader);
                        break;
                    }
                    case "resource": {
                        // group 1
                        if (gotSource || gotCredential) {
                            throw reader.unexpectedElement();
                        }
                        gotSource = true;
                        resourceSource = parseNameType(reader);
                        break;
                    }
                    case "uri": {
                        // group 1
                        if (gotSource || gotCredential) {
                            throw reader.unexpectedElement();
                        }
                        gotSource = true;
                        uriSource = parseUriType(reader);
                        break;
                    }
                    default: throw reader.unexpectedElement();
                }
            } else if (tag == END_ELEMENT) {
                ExceptionSupplier<KeyStore, ConfigXMLParseException> keyStoreFactory = new KeyStoreCreateFactory(provider, type, location);
                if (wrap == Boolean.TRUE) {
                    keyStoreFactory = new PasswordKeyStoreFactory(keyStoreFactory);
                }
                if (fileSource != null) {
                    keyStoreFactory = new FileLoadingKeyStoreFactory(keyStoreFactory, passwordFactory, fileSource, location);
                } else if (resourceSource != null) {
                    keyStoreFactory = new ResourceLoadingKeyStoreFactory(keyStoreFactory, passwordFactory, resourceSource, location);
                } else if (uriSource != null) {
                    keyStoreFactory = new URILoadingKeyStoreFactory(keyStoreFactory, passwordFactory, uriSource, location);
                } else {
                    keyStoreFactory = new NullLoadingKeyStoreFactory(keyStoreFactory, passwordFactory, location);
                }
                keyStoresMap.put(name, keyStoreFactory);
                return;
            } else {
                throw reader.unexpectedContent();
            }
        }
        throw reader.unexpectedDocumentEnd();
    }

    /**
     * Parse an XML element of type {@code key-store-ref-type} from an XML reader.
     *
     * @param reader the XML stream reader
     * @param xmlVersion the version of parsed XML
     * @param keyStoresMap the map of key stores to use
     * @return the key store entry factory
     * @throws ConfigXMLParseException if the resource failed to be parsed
     */
<<<<<<< HEAD
    static ExceptionSupplier<KeyStore.Entry, ConfigXMLParseException> parseKeyStoreRefType(ConfigurationXMLStreamReader reader, final Version xmlVersion, final Map<String, ExceptionSupplier<KeyStore, ConfigXMLParseException>> keyStoresMap, final Supplier<Provider[]> providers) throws ConfigXMLParseException {
=======
    static ExceptionSupplier<KeyStore.Entry, ConfigXMLParseException> parseKeyStoreRefType(ConfigurationXMLStreamReader reader, final Version xmlVersion, final Map<String, ExceptionSupplier<KeyStore, ConfigXMLParseException>> keyStoresMap, final Map<String, ExceptionSupplier<CredentialStore, ConfigXMLParseException>> credentialStoresMap, final Supplier<Provider[]> providers) throws ConfigXMLParseException {
>>>>>>> b40d735c
        final int attributeCount = reader.getAttributeCount();
        final XMLLocation location = reader.getLocation();
        String keyStoreName = null;
        String alias = null;
        for (int i = 0; i < attributeCount; i ++) {
            checkAttributeNamespace(reader, i);
            switch (reader.getAttributeLocalName(i)) {
                case "key-store-name": {
                    if (keyStoreName != null) throw reader.unexpectedAttribute(i);
                    keyStoreName = reader.getAttributeValueResolved(i);
                    break;
                }
                case "alias": {
                    if (alias != null) throw reader.unexpectedAttribute(i);
                    alias = reader.getAttributeValueResolved(i);
                    break;
                }
                default: throw reader.unexpectedElement();
            }
        }
        if (keyStoreName == null) {
            throw missingAttribute(reader, "key-store-name");
        }
        ExceptionSupplier<KeyStore.Entry, ConfigXMLParseException> keyStoreCredential = null;
        while (reader.hasNext()) {
            final int tag = reader.nextTag();
            if (tag == START_ELEMENT) {
                checkElementNamespace(reader, xmlVersion);
                switch (reader.getLocalName()) {
                    case "key-store-credential": {
                        if (keyStoreCredential != null) throw reader.unexpectedElement();
<<<<<<< HEAD
                        keyStoreCredential = parseKeyStoreRefType(reader, xmlVersion, keyStoresMap, providers);
=======
                        keyStoreCredential = parseKeyStoreRefType(reader, xmlVersion, keyStoresMap, credentialStoresMap, providers);
>>>>>>> b40d735c
                        break;
                    }
                    case "key-store-clear-password": {
                        if (keyStoreCredential != null) throw reader.unexpectedElement();
                        ExceptionSupplier<Password, ConfigXMLParseException> credential = parseClearPassword(reader, providers);
                        keyStoreCredential = () -> new PasswordEntry(credential.get());
                        break;
                    }
                    case "credential-store-reference": {
                        if (keyStoreCredential != null || !xmlVersion.isAtLeast(Version.VERSION_1_0_1)) {
                            throw reader.unexpectedElement();
                        }
                        final XMLLocation nestedLocation = reader.getLocation();
                        ExceptionSupplier<CredentialSource, ConfigXMLParseException> credentialSourceSupplier = parseCredentialStoreRefType(reader, credentialStoresMap);
                        keyStoreCredential = () -> {
                            try {
                                PasswordCredential passwordCredential = credentialSourceSupplier.get().getCredential(PasswordCredential.class);
                                if (passwordCredential == null) {
                                    throw new ConfigXMLParseException(xmlLog.couldNotObtainCredential(), reader);
                                }
                                return new PasswordEntry(passwordCredential.getPassword());
                            } catch (IOException e) {
                                throw xmlLog.xmlFailedToCreateCredential(nestedLocation, e);
                            }
                        };
                        break;
                    }
                    default: throw reader.unexpectedElement();
                }
            } else if (tag == END_ELEMENT) {
                final ExceptionSupplier<KeyStore.Entry, ConfigXMLParseException> finalKeyStoreCredential = keyStoreCredential;
                final String finalKeyStoreName = keyStoreName;
                final String finalAlias = alias;
                return () -> {
                    try {
                        final ExceptionSupplier<KeyStore, ConfigXMLParseException> keyStoreSupplier = keyStoresMap.get(finalKeyStoreName);
                        if (keyStoreSupplier == null) {
                            throw xmlLog.xmlUnknownKeyStoreSpecified(location);
                        }
                        final KeyStore.ProtectionParameter protectionParameter;
                        final KeyStore.Entry entry = finalKeyStoreCredential == null ? null : finalKeyStoreCredential.get();
                        if (entry instanceof PasswordEntry) {
                            final Password password = ((PasswordEntry) entry).getPassword();
                            final PasswordFactory passwordFactory = PasswordFactory.getInstance(password.getAlgorithm());
                            final ClearPasswordSpec spec = passwordFactory.getKeySpec(password, ClearPasswordSpec.class);
                            protectionParameter = new KeyStore.PasswordProtection(spec.getEncodedPassword());
                        } else if (entry instanceof KeyStore.SecretKeyEntry) {
                            final SecretKey secretKey = ((KeyStore.SecretKeyEntry) entry).getSecretKey();
                            final SecretKeyFactory instance = SecretKeyFactory.getInstance(secretKey.getAlgorithm());
                            final SecretKeySpec keySpec = (SecretKeySpec) instance.getKeySpec(secretKey, SecretKeySpec.class);
                            final byte[] encoded = keySpec.getEncoded();
                            protectionParameter = encoded == null ? null : new KeyStore.PasswordProtection(new String(encoded, StandardCharsets.UTF_8).toCharArray());
                        } else {
                            protectionParameter = null;
                        }
                        if (finalAlias != null) {
                            KeyStore.Entry finalEntry = keyStoreSupplier.get().getEntry(finalAlias, protectionParameter == null ? null : protectionParameter);
                            if (finalEntry == null) {
                                throw xmlLog.keyStoreEntryMissing(location, finalAlias);
                            }
                            return finalEntry;
                        } else {
                            //  allow to retrieve entry without providing alias only if keystore includes one and only entry.
                            if (keyStoreSupplier.get().size() > 1) {
                                throw xmlLog.missingAlias(location);
                            } else if (keyStoreSupplier.get().aliases().hasMoreElements()) {
                                String firstAlias = keyStoreSupplier.get().aliases().nextElement();
                                KeyStore.Entry finalEntry = keyStoreSupplier.get().getEntry(firstAlias, protectionParameter == null ? null : protectionParameter);
                                if (finalEntry == null) {
                                    throw xmlLog.keyStoreEntryMissing(location, firstAlias);
                                }
                                return finalEntry;
                            } else {
                                return null;
                            }
                        }
                    } catch (GeneralSecurityException e) {
                        throw xmlLog.xmlFailedToLoadKeyStoreData(location, e);
                    }
                };
            } else {
                throw reader.unexpectedContent();
            }
        }
        throw reader.unexpectedDocumentEnd();
    }

    /**
     * Parse an XML element of type {@code trust-store-ref-type} from an XML reader.
     *
     * @param reader the XML stream reader
     * @param keyStoresMap the map of key stores to use
     * @return the key store entry factory
     * @throws ConfigXMLParseException if the resource failed to be parsed
     */
    static ExceptionSupplier<KeyStore, ConfigXMLParseException> parseTrustStoreRefType(ConfigurationXMLStreamReader reader, final Map<String, ExceptionSupplier<KeyStore, ConfigXMLParseException>> keyStoresMap) throws ConfigXMLParseException {
        final int attributeCount = reader.getAttributeCount();
        final XMLLocation location = reader.getLocation();
        String keyStoreName = null;
        String alias = null;
        for (int i = 0; i < attributeCount; i ++) {
            checkAttributeNamespace(reader, i);
            switch (reader.getAttributeLocalName(i)) {
                case "key-store-name": {
                    if (keyStoreName != null) throw reader.unexpectedAttribute(i);
                    keyStoreName = reader.getAttributeValueResolved(i);
                    break;
                }
                default: throw reader.unexpectedElement();
            }
        }
        if (keyStoreName == null) {
            throw missingAttribute(reader, "key-store-name");
        }
        while (reader.hasNext()) {
            final int tag = reader.nextTag();
            if (tag == START_ELEMENT) {
                throw reader.unexpectedElement();
            } else if (tag == END_ELEMENT) {
                final String finalKeyStoreName = keyStoreName;
                final ExceptionSupplier<KeyStore, ConfigXMLParseException> keyStoreSupplier = keyStoresMap.get(finalKeyStoreName);
                if (keyStoreSupplier == null) {
                    throw xmlLog.xmlUnknownKeyStoreSpecified(location);
                }
                return keyStoreSupplier;
            } else {
                throw reader.unexpectedContent();
            }
        }
        throw reader.unexpectedDocumentEnd();
    }

    static ExceptionSupplier<CredentialSource, ConfigXMLParseException> parseCredentialStoreRefType(ConfigurationXMLStreamReader reader, final Map<String, ExceptionSupplier<CredentialStore, ConfigXMLParseException>> credentialStoresMap) throws ConfigXMLParseException {
        final int attributeCount = reader.getAttributeCount();
        String storeName = null;
        String alias = null;
        String clearText = null;
        for (int i = 0; i < attributeCount; i ++) {
            checkAttributeNamespace(reader, i);
            switch (reader.getAttributeLocalName(i)) {
                case "store": {
                    if (storeName != null) throw reader.unexpectedAttribute(i);
                    storeName = reader.getAttributeValueResolved(i);
                    break;
                }
                case "alias": {
                    if (alias != null) throw reader.unexpectedAttribute(i);
                    alias = reader.getAttributeValueResolved(i);
                    break;
                }
                case "clear-text": {
                    if (clearText != null) throw reader.unexpectedAttribute(i);
                    clearText = reader.getAttributeValueResolved(i);
                    break;
                }
                default:
                    throw reader.unexpectedAttribute(i);
            }
        }
        if (! reader.hasNext()) throw reader.unexpectedDocumentEnd();
        if (reader.nextTag() != END_ELEMENT) throw reader.unexpectedContent();
        return createCredentialStoreSupplier(reader.getLocation(), storeName, alias, clearText, credentialStoresMap);
    }

    private static ExceptionSupplier<CredentialSource, ConfigXMLParseException> createCredentialStoreSupplier(final XMLLocation location, final String storeName, final String alias, final String clearText, final Map<String, ExceptionSupplier<CredentialStore, ConfigXMLParseException>> credentialStoresMap) {
        return () -> {
            if (storeName != null) {
                final ExceptionSupplier<CredentialStore, ConfigXMLParseException> supplier = credentialStoresMap.get(storeName);
                if (supplier == null) {
                    throw xmlLog.xmlCredentialStoreNameNotDefined(location, storeName);
                }
                final CredentialStore credentialStore = supplier.get();
                return new CredentialStoreCredentialSource(credentialStore, alias);
            } else if (clearText != null) {
                final PasswordCredential passwordCredential = new PasswordCredential(ClearPassword.createRaw(ClearPassword.ALGORITHM_CLEAR, clearText.toCharArray()));
                return IdentityCredentials.NONE.withCredential(passwordCredential);
            } else {
                throw xmlLog.xmlInvalidCredentialStoreRef(location);
            }
        };
    }

    /**
     * Parse an XML element of type {@code credential-stores-type} from an XML reader.
     *
     * @param reader the XML stream reader
     * @param xmlVersion the version of parsed XML
     * @param keyStoresMap the key stores map
     * @param credentialStoresMap the map of  credential stores to use  @throws ConfigXMLParseException if the resource failed to be parsed
     */
    private static void parseCredentialStoresType(ConfigurationXMLStreamReader reader, final Version xmlVersion, Map<String, ExceptionSupplier<KeyStore, ConfigXMLParseException>> keyStoresMap, final Map<String, ExceptionSupplier<CredentialStore, ConfigXMLParseException>> credentialStoresMap, final Supplier<Provider[]> providers) throws ConfigXMLParseException {
        final int attributeCount = reader.getAttributeCount();
        if (attributeCount > 0) {
            throw reader.unexpectedAttribute(0);
        }
        while (reader.hasNext()) {
            final int tag = reader.nextTag();
            if (tag == START_ELEMENT) {
                checkElementNamespace(reader, xmlVersion);
                switch (reader.getLocalName()) {
                    case "credential-store": {
                        parseCredentialStoreType(reader, xmlVersion, keyStoresMap, credentialStoresMap, providers);
                        break;
                    }
                    default: throw reader.unexpectedElement();
                }
            } else if (tag == END_ELEMENT) {
                return;
            } else {
                throw reader.unexpectedContent();
            }
        }
        throw reader.unexpectedDocumentEnd();
    }

    /**
     * Parse an XML element of type {@code key-store-type} from an XML reader.
     *
     * @param reader the XML stream reader
     * @param xmlVersion the version of parsed XML
     * @param keyStoresMap the key stores map
     * @param credentialStoresMap the map of  credential stores to fill  @throws ConfigXMLParseException if the resource failed to be parsed
     */
    private static void parseCredentialStoreType(ConfigurationXMLStreamReader reader, final Version xmlVersion, Map<String, ExceptionSupplier<KeyStore, ConfigXMLParseException>> keyStoresMap, final Map<String, ExceptionSupplier<CredentialStore, ConfigXMLParseException>> credentialStoresMap, final Supplier<Provider[]> providers) throws ConfigXMLParseException {
        final XMLLocation location = reader.getLocation();
        final int attributeCount = reader.getAttributeCount();
        String name = null;
        String type = null;
        String provider = null;
        for (int i = 0; i < attributeCount; i ++) {
            final String attributeNamespace = reader.getAttributeNamespace(i);
            if (attributeNamespace != null && ! attributeNamespace.isEmpty()) {
                throw reader.unexpectedAttribute(i);
            }
            switch (reader.getAttributeLocalName(i)) {
                case "type": {
                    if (type != null) throw reader.unexpectedAttribute(i);
                    type = reader.getAttributeValueResolved(i);
                    break;
                }
                case "provider": {
                    if (provider != null) throw reader.unexpectedAttribute(i);
                    provider = reader.getAttributeValueResolved(i);
                    break;
                }
                case "name": {
                    if (name != null) throw reader.unexpectedAttribute(i);
                    name = reader.getAttributeValueResolved(i);
                    break;
                }
                default:
                    throw reader.unexpectedAttribute(i);
            }
        }
        if (name == null) {
            throw missingAttribute(reader, "name");
        }

        final Map<String, String> attributesMap = new HashMap<>();
        int foundBits = 0;
        ExceptionSupplier<CredentialSource, ConfigXMLParseException> credentialSourceSupplier = null;
        DeferredSupplier<Provider[]> providersSupplier = new DeferredSupplier<>(providers);
        while (reader.hasNext()) {
            final int tag = reader.nextTag();
            if (tag == START_ELEMENT) {
                checkElementNamespace(reader, xmlVersion);
                switch (reader.getLocalName()) {
                    case "attributes": {
                        if (isSet(foundBits, 1)) throw reader.unexpectedElement();
                        foundBits = setBit(foundBits, 1);
                        parseAttributesType(reader, xmlVersion, attributesMap);
                        break;
                    }
                    case "protection-parameter-credentials": {
                        if (isSet(foundBits, 2)) throw reader.unexpectedElement();
                        foundBits = setBit(foundBits, 2);
                        credentialSourceSupplier = parseCredentialsType(reader, xmlVersion, keyStoresMap, credentialStoresMap, providersSupplier);
                        break;
                    }
                    case "providers": {
                        if (isSet(foundBits, 3)) throw reader.unexpectedElement();
                        foundBits = setBit(foundBits, 3);
                        Supplier<Provider[]> supplier = parseProvidersType(reader, xmlVersion);
                        if (supplier != null) {
                            providersSupplier.setSupplier(supplier);
                        }
                        break;
                    }
                    default: throw reader.unexpectedElement();
                }
            } else if (tag == END_ELEMENT) {
                if (!credentialStoresMap.containsKey(name)) {
                    ExceptionSupplier<CredentialStore, ConfigXMLParseException> credentialStoreSecurityFactory = new CredentialStoreFactory(name, type, attributesMap, provider, location, credentialSourceSupplier, providersSupplier);
                    credentialStoresMap.put(name, credentialStoreSecurityFactory);
                } else {
                    throw xmlLog.duplicateCredentialStoreName(reader, name);
                }
                return;
            } else {
                throw reader.unexpectedContent();
            }
        }
        throw reader.unexpectedDocumentEnd();
    }

    // common types

    /**
     * Parse attributes {@code attributes-type} from an XML reader.
     *
     * @param reader the XML stream reader
     * @param attributesMap the map to put attributes to.
     * @throws ConfigXMLParseException if the resource failed to be parsed
     */
    private static void parseAttributesType(ConfigurationXMLStreamReader reader, final Version xmlVersion, final Map<String, String> attributesMap) throws ConfigXMLParseException {
        final int attributeCount = reader.getAttributeCount();
        if (attributeCount > 0) {
            throw reader.unexpectedAttribute(0);
        }
        while (reader.hasNext()) {
            final int tag = reader.nextTag();
            if (tag == START_ELEMENT) {
                checkElementNamespace(reader, xmlVersion);
                switch (reader.getLocalName()) {
                    case "attribute": {
                        parseAttributeType(reader, attributesMap);
                        break;
                    }
                    default: throw reader.unexpectedElement();
                }
            } else if (tag == END_ELEMENT) {
                return;
            } else {
                throw reader.unexpectedContent();
            }
        }
        throw reader.unexpectedDocumentEnd();
    }

    /**
     * Parse an attribute {@code attribute-type} from an XML reader.
     *
     * @param reader the XML stream reader
     * @param attributesMap the map to put attributes to.
     * @throws ConfigXMLParseException if the resource failed to be parsed
     */
    private static void parseAttributeType(ConfigurationXMLStreamReader reader, final Map<String, String> attributesMap) throws ConfigXMLParseException {
        final int attributeCount = reader.getAttributeCount();
        String name = null;
        String value = null;
        for (int i = 0; i < attributeCount; i ++) {
            final String attributeNamespace = reader.getAttributeNamespace(i);
            if (attributeNamespace != null && ! attributeNamespace.isEmpty()) {
                throw reader.unexpectedAttribute(i);
            }
            switch (reader.getAttributeLocalName(i)) {
                case "name": {
                    if (name != null) throw reader.unexpectedAttribute(i);
                    name = reader.getAttributeValueResolved(i);
                    break;
                }
                case "value": {
                    if (value != null) throw reader.unexpectedAttribute(i);
                    value = reader.getAttributeValueResolved(i);
                    break;
                }
                default:
                    throw reader.unexpectedAttribute(i);
            }
        }
        if (reader.hasNext()) {
            final int tag = reader.nextTag();
            if (tag == START_ELEMENT) {
                throw reader.unexpectedContent();
            } else if (tag == END_ELEMENT) {
                if (!attributesMap.containsKey(name)) {
                    attributesMap.put(name, value);
                } else {
                    throw xmlLog.duplicateAttributeFound(reader, name);
                }
                return;
            }
            throw reader.unexpectedContent();
        }
        throw reader.unexpectedContent();
    }

    /**
     * Parse an XML element of type {@code empty-type} from an XML reader.
     *
     * @param reader the XML stream reader
     * @throws ConfigXMLParseException if the resource failed to be parsed
     */
    static void parseEmptyType(ConfigurationXMLStreamReader reader) throws ConfigXMLParseException {
        requireNoAttributes(reader);
        if (reader.hasNext()) {
            final int tag = reader.nextTag();
            if (tag == START_ELEMENT) {
                throw reader.unexpectedElement();
            } else if (tag == END_ELEMENT) {
                return;
            } else {
                throw reader.unexpectedContent();
            }
        }
        throw reader.unexpectedDocumentEnd();
    }

    /**
     * Parse an XML element of type {@code name-type} from an XML reader.
     *
     * @param reader the XML stream reader
     * @return the parsed name
     * @throws ConfigXMLParseException if the resource failed to be parsed
     */
    static String parseNameType(ConfigurationXMLStreamReader reader) throws ConfigXMLParseException {
        return parseNameType(reader, false);
    }

    /**
     * Parse an XML element of type {@code name-type} from an XML reader.
     *
     * @param reader the XML stream reader
     * @param optional is the name attribute optional?
     * @return the parsed name
     * @throws ConfigXMLParseException if the resource failed to be parsed
     */
    static String parseNameType(ConfigurationXMLStreamReader reader, boolean optional) throws ConfigXMLParseException {
        final int attributeCount = reader.getAttributeCount();
        String name = null;
        for (int i = 0; i < attributeCount; i ++) {
            checkAttributeNamespace(reader, i);
            if (reader.getAttributeLocalName(i).equals("name")) {
                name = reader.getAttributeValueResolved(i);
            } else {
                throw reader.unexpectedAttribute(i);
            }
        }
        if (name == null && !optional) {
            throw missingAttribute(reader, "name");
        }
        if (reader.hasNext()) {
            final int tag = reader.nextTag();
            if (tag == START_ELEMENT) {
                throw reader.unexpectedElement();
            } else if (tag == END_ELEMENT) {
                return name;
            } else {
                throw reader.unexpectedContent();
            }
        }
        throw reader.unexpectedDocumentEnd();
    }

    /**
     * Parse an XML element of type {@code port-type} from an XML reader.
     *
     * @param reader the XML stream reader
     * @return the port number (1-65535 inclusive)
     * @throws ConfigXMLParseException if the resource failed to be parsed
     */
    static int parsePortType(ConfigurationXMLStreamReader reader) throws ConfigXMLParseException {
        final int attributeCount = reader.getAttributeCount();
        int number = -1;
        for (int i = 0; i < attributeCount; i ++) {
            checkAttributeNamespace(reader, i);
            if (reader.getAttributeLocalName(i).equals("number")) {
                String s = reader.getAttributeValueResolved(i);
                try {
                    number = Integer.parseInt(s);
                } catch (NumberFormatException ignored) {
                    throw invalidPortNumber(reader, i);
                }
                if (number < 1 || number > 65535) {
                    throw invalidPortNumber(reader, i);
                }
            } else {
                throw reader.unexpectedAttribute(i);
            }
        }
        if (number == -1) {
            throw missingAttribute(reader, "number");
        }
        if (reader.hasNext()) {
            final int tag = reader.nextTag();
            if (tag == START_ELEMENT) {
                throw reader.unexpectedElement();
            } else if (tag == END_ELEMENT) {
                return number;
            } else {
                throw reader.unexpectedContent();
            }
        }
        throw reader.unexpectedDocumentEnd();
    }

    /**
     * Parse an XML element of type {@code regex-substitution-type} from an XML reader.
     *
     * @param reader the XML stream reader
     * @return the regular expression based name rewriter
     * @throws ConfigXMLParseException if the resource failed to be parsed
     */
    static NameRewriter parseRegexSubstitutionType(ConfigurationXMLStreamReader reader) throws ConfigXMLParseException {
        final int attributeCount = reader.getAttributeCount();
        Pattern pattern = null;
        String replacement = null;
        for (int i = 0; i < attributeCount; i ++) {
            checkAttributeNamespace(reader, i);
            if (reader.getAttributeLocalName(i).equals("pattern")) {
                pattern = Pattern.compile(reader.getAttributeValueResolved(i));
            } else if (reader.getAttributeLocalName(i).equals("replacement")) {
                replacement = reader.getAttributeValueResolved(i);
            } else {
                throw reader.unexpectedAttribute(i);
            }
        }
        if (pattern == null) {
            throw missingAttribute(reader, "pattern");
        }
        if (replacement == null) {
            throw missingAttribute(reader, "replacement");
        }
        if (reader.hasNext()) {
            final int tag = reader.nextTag();
            if (tag == START_ELEMENT) {
                throw reader.unexpectedElement();
            } else if (tag == END_ELEMENT) {
                return new RegexNameRewriter(pattern, replacement, true);
            } else {
                throw reader.unexpectedContent();
            }
        }
        throw reader.unexpectedDocumentEnd();
    }

    /**
     * Parse an XML element of type {@code names-type} from an XML reader.
     *
     * @param reader the XML stream reader
     * @return the array of parsed names
     * @throws ConfigXMLParseException if the resource failed to be parsed
     */
    static String[] parseNamesType(ConfigurationXMLStreamReader reader) throws ConfigXMLParseException {
        final int attributeCount = reader.getAttributeCount();
        String[] names = null;
        for (int i = 0; i < attributeCount; i ++) {
            checkAttributeNamespace(reader, i);
            if (reader.getAttributeLocalName(i).equals("names")) {
                String s = reader.getAttributeValueResolved(i);
                names = s.trim().split("\\s+");
            } else {
                throw reader.unexpectedAttribute(i);
            }
        }
        if (names == null) {
            throw missingAttribute(reader, "names");
        }
        if (reader.hasNext()) {
            final int tag = reader.nextTag();
            if (tag == START_ELEMENT) {
                throw reader.unexpectedElement();
            } else if (tag == END_ELEMENT) {
                return names;
            } else {
                throw reader.unexpectedContent();
            }
        }
        throw reader.unexpectedDocumentEnd();
    }

    /**
     * Parse an XML element of type {@code uri-type} from an XML reader.
     *
     * @param reader the XML stream reader
     * @return the parsed URI
     * @throws ConfigXMLParseException if the resource failed to be parsed
     */
    static URI parseUriType(ConfigurationXMLStreamReader reader) throws ConfigXMLParseException {
        final int attributeCount = reader.getAttributeCount();
        URI uri = null;
        for (int i = 0; i < attributeCount; i ++) {
            checkAttributeNamespace(reader, i);
            if (reader.getAttributeLocalName(i).equals("uri")) {
                uri = reader.getURIAttributeValueResolved(i);
            } else {
                throw reader.unexpectedAttribute(i);
            }
        }
        if (uri == null) {
            throw missingAttribute(reader, "uri");
        }
        if (reader.hasNext()) {
            final int tag = reader.nextTag();
            if (tag == START_ELEMENT) {
                throw reader.unexpectedElement();
            } else if (tag == END_ELEMENT) {
                return uri;
            } else {
                throw reader.unexpectedContent();
            }
        }
        throw reader.unexpectedDocumentEnd();
    }

    static SaslMechanismSelector parseSaslMechanismSelectorType(ConfigurationXMLStreamReader reader) throws ConfigXMLParseException {
        final int attributeCount = reader.getAttributeCount();
        SaslMechanismSelector selector = null;
        for (int i = 0; i < attributeCount; i ++) {
            checkAttributeNamespace(reader, i);
            if (reader.getAttributeLocalName(i).equals("selector")) {
                selector = SaslMechanismSelector.fromString(reader.getAttributeValueResolved(i));
            } else {
                throw reader.unexpectedAttribute(i);
            }
        }
        if (selector == null) {
            throw missingAttribute(reader, "selector");
        }
        if (reader.hasNext()) {
            final int tag = reader.nextTag();
            if (tag == START_ELEMENT) {
                throw reader.unexpectedElement();
            } else if (tag == END_ELEMENT) {
                return selector;
            } else {
                throw reader.unexpectedContent();
            }
        }
        throw reader.unexpectedDocumentEnd();
    }

    /**
     * Parse an XML element of type {@code ssl-cipher-selector-type} from an XML reader.
     *
     * @param reader the XML stream reader
     * @return the parsed cipher suite selector
     * @throws ConfigXMLParseException if the resource failed to be parsed
     */
    static CipherSuiteSelector parseCipherSuiteSelectorType(ConfigurationXMLStreamReader reader) throws ConfigXMLParseException {
        final int attributeCount = reader.getAttributeCount();
        CipherSuiteSelector selector = null;
        for (int i = 0; i < attributeCount; i ++) {
            checkAttributeNamespace(reader, i);
            if (reader.getAttributeLocalName(i).equals("selector")) {
                selector = CipherSuiteSelector.fromString(reader.getAttributeValueResolved(i));
            } else {
                throw reader.unexpectedAttribute(i);
            }
        }
        if (selector == null) {
            throw missingAttribute(reader, "selector");
        }
        if (reader.hasNext()) {
            final int tag = reader.nextTag();
            if (tag == START_ELEMENT) {
                throw reader.unexpectedElement();
            } else if (tag == END_ELEMENT) {
                return selector;
            } else {
                throw reader.unexpectedContent();
            }
        }
        throw reader.unexpectedDocumentEnd();
    }

    /**
     * Parse an XML element of type {@code names} which yields a protocol selector from an XML reader.
     *
     * @param reader the XML stream reader
     * @return the parsed protocol selector
     * @throws ConfigXMLParseException if the resource failed to be parsed
     */
    static ProtocolSelector parseProtocolSelectorNamesType(ConfigurationXMLStreamReader reader) throws ConfigXMLParseException {
        ProtocolSelector selector = ProtocolSelector.empty();
        for (String name : parseNamesType(reader)) {
            selector = selector.add(name);
        }
        return selector;
    }

    /**
     * Parse an XML element of type {@code module-ref-type} from an XML reader.
     *
     * @param reader the XML stream reader
     * @return the corresponding module name
     * @throws ConfigXMLParseException if the resource failed to be parsed or the module is not found
     */
    static String parseModuleRefType(ConfigurationXMLStreamReader reader) throws ConfigXMLParseException {
        final int attributeCount = reader.getAttributeCount();
        String moduleName = null;
        for (int i = 0; i < attributeCount; i ++) {
            checkAttributeNamespace(reader, i);
            if (reader.getAttributeLocalName(i).equals("module-name")) {
                moduleName = reader.getAttributeValueResolved(i);
            } else {
                throw reader.unexpectedAttribute(i);
            }
        }

        if (reader.hasNext()) {
            final int tag = reader.nextTag();
            if (tag == START_ELEMENT) {
                throw reader.unexpectedElement();
            } else if (tag == END_ELEMENT) {
                return moduleName;
            } else {
                throw reader.unexpectedContent();
            }
        }
        throw reader.unexpectedDocumentEnd();
    }


    /**
     * Parse an XML element of type {@code clear-password-type} from an XML reader.
     *
     * @param reader the XML stream reader
     * @return the clear password characters
     * @throws ConfigXMLParseException if the resource failed to be parsed or the module is not found
     */
    static ExceptionSupplier<Password, ConfigXMLParseException> parseClearPassword(ConfigurationXMLStreamReader reader, Supplier<Provider[]> providers) throws ConfigXMLParseException {
        final int attributeCount = reader.getAttributeCount();
        char[] password = null;
        for (int i = 0; i < attributeCount; i ++) {
            checkAttributeNamespace(reader, i);
            if (reader.getAttributeLocalName(i).equals("password")) {
                password = reader.getAttributeValueResolved(i).toCharArray();
            } else {
                throw reader.unexpectedAttribute(i);
            }
        }
        if (password == null) {
            throw missingAttribute(reader, "password");
        }
        if (reader.hasNext()) {
            final int tag = reader.nextTag();
            if (tag == START_ELEMENT) {
                throw reader.unexpectedElement();
            } else if (tag == END_ELEMENT) {
                final XMLLocation location = reader.getLocation();
                final char[] finalPassword = password;
                return () -> {
                    try {
                        PasswordFactory factory = PasswordFactory.getInstance(ClearPassword.ALGORITHM_CLEAR, providers);
                        return Assert.assertNotNull(factory.generatePassword(new ClearPasswordSpec(finalPassword)).castAs(ClearPassword.class));
                    } catch (InvalidKeySpecException | NoSuchAlgorithmException cause) {
                        throw xmlLog.xmlFailedToCreateCredential(location, cause);
                    }
                };
            } else {
                throw reader.unexpectedContent();
            }
        }
        throw reader.unexpectedDocumentEnd();
    }

    static Map<String, String> parsePropertiesType(ConfigurationXMLStreamReader reader, final Version xmlVersion) throws ConfigXMLParseException {
        if (reader.getAttributeCount() > 0) {
            throw reader.unexpectedAttribute(0);
        }

        Map<String, String> propertiesMap = new HashMap<>();

        while (reader.hasNext()) {
            final int tag = reader.nextTag();
            if (tag == START_ELEMENT) {
                checkElementNamespace(reader, xmlVersion);
                switch (reader.getLocalName()) {
                    case "property":
                        final int attributeCount = reader.getAttributeCount();
                        String key = null;
                        String value = null;
                        for (int i = 0; i < attributeCount; i++) {
                            checkAttributeNamespace(reader, i);
                            switch (reader.getAttributeLocalName(i)) {
                                case "key":
                                    if (key != null)
                                        throw reader.unexpectedAttribute(i);
                                    key = reader.getAttributeValueResolved(i);
                                    break;
                                case "value":
                                    if (value != null)
                                        throw reader.unexpectedAttribute(i);
                                    value = reader.getAttributeValueResolved(i);
                                    break;
                                default:
                                    throw reader.unexpectedAttribute(i);
                            }
                        }
                        if (key == null) {
                            throw missingAttribute(reader, "key");
                        }
                        if (value == null) {
                            throw missingAttribute(reader, "value");
                        }
                        propertiesMap.put(key, value);
                        if (reader.hasNext()) {
                            final int innerTag = reader.nextTag();
                            if (innerTag == START_ELEMENT) {
                                throw reader.unexpectedElement();
                            } else if (innerTag == END_ELEMENT) {
                            } else {
                                throw reader.unexpectedContent();
                            }
                        } else {
                            throw reader.unexpectedDocumentEnd();
                        }

                        break;
                    default:
                        throw reader.unexpectedElement();
                }
            } else if (tag == END_ELEMENT) {
                return propertiesMap;
            } else {
                throw reader.unexpectedContent();
            }
        }

        throw reader.unexpectedDocumentEnd();
    }

    /**
     * Parse an XML element of type {@code bearer-token-type} from an XML reader.
     *
     * @param reader the XML stream reader
     * @throws ConfigXMLParseException if the resource failed to be parsed
     */
    static BearerTokenCredential parseBearerTokenType(ConfigurationXMLStreamReader reader) throws ConfigXMLParseException {
        String value = requireSingleAttribute(reader, "value");
        while (reader.hasNext()) {
            final int tag = reader.nextTag();
            if (tag == START_ELEMENT) {
                throw reader.unexpectedElement();
            } else if (tag == END_ELEMENT) {
                return new BearerTokenCredential(value);
            } else {
                throw reader.unexpectedContent();
            }
        }
        throw reader.unexpectedDocumentEnd();
    }

    /**
     * Parse an XML element of type {@code oauth2-bearer-token-type} from an XML reader.
     *
     * @param reader the XML stream reader
     * @param xmlVersion the version of parsed XML
     * @throws ConfigXMLParseException if the resource failed to be parsed
     */
    static CredentialSource parseOAuth2BearerTokenType(ConfigurationXMLStreamReader reader, final Version xmlVersion) throws ConfigXMLParseException {
        URI tokenEndpointUri = requireSingleURIAttribute(reader, "token-endpoint-uri");
        OAuth2CredentialSource.Builder builder;
        try {
            builder = OAuth2CredentialSource.builder(tokenEndpointUri.toURL());
        } catch (MalformedURLException e) {
            throw xmlLog.xmlInvalidUrl(tokenEndpointUri.toString());
        }
        while (reader.hasNext()) {
            final int tag = reader.nextTag();
            if (tag == START_ELEMENT) {
                checkElementNamespace(reader, xmlVersion);
                switch (reader.getLocalName()) {
                    case "resource-owner-credentials": {
                        builder = parseOAuth2ResourceOwnerCredentials(reader, builder);
                        break;
                    }
                    case "client-credentials": {
                        builder = parseOAuth2ClientCredentials(reader, builder);
                        break;
                    }
                    default: throw reader.unexpectedElement();
                }
            } else if (tag == END_ELEMENT) {
                return builder.build();
            } else {
                throw reader.unexpectedContent();
            }
        }
        throw reader.unexpectedDocumentEnd();
    }

    /**
     * Parse an XML element of type {@code oauth2-bearer-token-type} from an XML reader.
     *
     * @param reader the XML stream reader
     * @param builder the builder
     * @throws ConfigXMLParseException if the resource failed to be parsed
     */
    static OAuth2CredentialSource.Builder parseOAuth2ResourceOwnerCredentials(ConfigurationXMLStreamReader reader, OAuth2CredentialSource.Builder builder) throws ConfigXMLParseException {
        final int attributeCount = reader.getAttributeCount();
        String userName = null;
        String password = null;
        for (int i = 0; i < attributeCount; i ++) {
            checkAttributeNamespace(reader, i);
            switch (reader.getAttributeLocalName(i)) {
                case "name": {
                    if (userName != null) throw reader.unexpectedAttribute(i);
                    userName = reader.getAttributeValueResolved(i);
                    break;
                }
                case "password": {
                    if (password != null) throw reader.unexpectedAttribute(i);
                    password = reader.getAttributeValueResolved(i);
                    break;
                }
                default: throw reader.unexpectedAttribute(i);
            }
        }
        while (reader.hasNext()) {
            final int tag = reader.nextTag();
            if (tag == START_ELEMENT) {
                throw reader.unexpectedElement();
            } else if (tag == END_ELEMENT) {
                if (userName != null && password != null) {
                    return builder.useResourceOwnerPassword(userName, password);
                }
                return builder;
            } else {
                throw reader.unexpectedContent();
            }
        }
        throw reader.unexpectedDocumentEnd();
    }

    /**
     * Parse an XML element of type {@code oauth2-client-credentials-type} from an XML reader.
     *
     * @param reader the XML stream reader
     * @param builder the builder
     * @throws ConfigXMLParseException if the resource failed to be parsed
     */
    static OAuth2CredentialSource.Builder parseOAuth2ClientCredentials(ConfigurationXMLStreamReader reader, OAuth2CredentialSource.Builder builder) throws ConfigXMLParseException {
        String id = null;
        String secret = null;
        for (int i = 0; i < reader.getAttributeCount(); i ++) {
            checkAttributeNamespace(reader, i);
            switch (reader.getAttributeLocalName(i)) {
                case "client-id": {
                    if (id != null) throw reader.unexpectedAttribute(i);
                    id = reader.getAttributeValueResolved(i);
                    break;
                }
                case "client-secret": {
                    if (secret != null) throw reader.unexpectedAttribute(i);
                    secret = reader.getAttributeValueResolved(i);
                    break;
                }
                default: throw reader.unexpectedAttribute(i);
            }
        }
        while (reader.hasNext()) {
            final int tag = reader.nextTag();
            if (tag == START_ELEMENT) {
                throw reader.unexpectedElement();
            } else if (tag == END_ELEMENT) {
                if (id != null && secret != null) {
                    return builder.clientCredentials(id, secret);
                }
                return builder;
            } else {
                throw reader.unexpectedContent();
            }
        }
        throw reader.unexpectedDocumentEnd();
    }

    /**
     * Parse an XML element of type {@code local-kerberos-type} from an XML reader.
     *
     * @param reader the XML stream reader
     * @return the clear password characters
     * @throws ConfigXMLParseException if the resource failed to be parsed or the module is not found
     */
    static CredentialSource parseLocalKerberos(ConfigurationXMLStreamReader reader) throws ConfigXMLParseException {
        final int attributeCount = reader.getAttributeCount();
        List<Oid> mechanismOids = new LinkedList<>();
        for (int i = 0; i < attributeCount; i ++) {
            checkAttributeNamespace(reader, i);
            if (reader.getAttributeLocalName(i).equals("mechanism-names")) {
                for (String name : reader.getListAttributeValueAsArrayResolved(i)) {
                    String oid = OidsUtil.attributeNameToOid(OidsUtil.Category.GSS, name);
                    if (oid == null) {
                        throw xmlLog.xmlInvalidGssMechanismName(reader, name);
                    }
                    try {
                        mechanismOids.add(new Oid(oid));
                    } catch (GSSException e) {
                        throw xmlLog.xmlGssMechanismOidConversionFailed(reader, oid, e);
                    }
                }
            } else if (reader.getAttributeLocalName(i).equals("mechanism-oids")) {
                for (String oid : reader.getListAttributeValueAsArrayResolved(i)) {
                    try {
                        mechanismOids.add(new Oid(oid));
                    } catch (GSSException e) {
                        throw xmlLog.xmlGssMechanismOidConversionFailed(reader, oid, e);
                    }
                }
            } else {
                throw reader.unexpectedAttribute(i);
            }
        }
        if (mechanismOids.size() == 0) {
            mechanismOids.add(GSSCredentialSecurityFactory.KERBEROS_V5);
            mechanismOids.add(GSSCredentialSecurityFactory.SPNEGO);
        }
        if (reader.hasNext()) {
            final int tag = reader.nextTag();
            if (tag == START_ELEMENT) {
                throw reader.unexpectedElement();
            } else if (tag == END_ELEMENT) {
                return LocalKerberosCredentialSource.builder().setMechanismOids(mechanismOids.toArray(new Oid[mechanismOids.size()])).build();
            } else {
                throw reader.unexpectedContent();
            }
        }
        throw reader.unexpectedDocumentEnd();
    }

    // util

    private static String checkGetElementNamespace(final ConfigurationXMLStreamReader reader) throws ConfigXMLParseException {
        String namespaceUri = reader.getNamespaceURI();
        if (! KNOWN_NAMESPACES.containsKey(namespaceUri)) {
            throw reader.unexpectedElement();
        }
        return namespaceUri;
    }

    private static void checkElementNamespace(final ConfigurationXMLStreamReader reader, final Version xmlVersion) throws ConfigXMLParseException {
        if (! xmlVersion.namespace.equals(reader.getNamespaceURI())) {
            throw reader.unexpectedElement();
        }
    }

    private static void checkAttributeNamespace(final ConfigurationXMLStreamReader reader, final int idx) throws ConfigXMLParseException {
        final String attributeNamespace = reader.getAttributeNamespace(idx);
        if (attributeNamespace != null && ! attributeNamespace.isEmpty()) {
            throw reader.unexpectedAttribute(idx);
        }
    }

    private static void requireNoAttributes(final ConfigurationXMLStreamReader reader) throws ConfigXMLParseException {
        final int attributeCount = reader.getAttributeCount();
        if (attributeCount > 0) {
            throw reader.unexpectedAttribute(0);
        }
    }

    private static String requireSingleAttribute(final ConfigurationXMLStreamReader reader, final String attributeName) throws ConfigXMLParseException {
        return requireSingleAttribute(reader, attributeName, (ExceptionSupplier<String, ConfigXMLParseException>) () -> reader.getAttributeValueResolved(0));
    }

    private static URI requireSingleURIAttribute(final ConfigurationXMLStreamReader reader, final String attributeName) throws ConfigXMLParseException {
        return requireSingleAttribute(reader, attributeName, () -> reader.getURIAttributeValueResolved(0));
    }

    private static <A> A requireSingleAttribute(final ConfigurationXMLStreamReader reader, final String attributeName, ExceptionSupplier<A, ConfigXMLParseException> attributeFunction) throws ConfigXMLParseException {
        final int attributeCount = reader.getAttributeCount();
        if (attributeCount < 1) {
            throw reader.missingRequiredAttribute("", attributeName);
        }
        checkAttributeNamespace(reader, 0);
        if (! reader.getAttributeLocalName(0).equals(attributeName)) {
            throw reader.unexpectedAttribute(0);
        }
        if (attributeCount > 1) {
            throw reader.unexpectedAttribute(1);
        }
        return attributeFunction.get();
    }

    private static ConfigXMLParseException missingAttribute(final ConfigurationXMLStreamReader reader, final String name) {
        return reader.missingRequiredAttribute(null, name);
    }

    private static ConfigXMLParseException invalidPortNumber(final ConfigurationXMLStreamReader reader, final int index) throws ConfigXMLParseException {
        return xmlLog.xmlInvalidPortNumber(reader, reader.getAttributeValueResolved(index), reader.getAttributeLocalName(index), reader.getName());
    }

    static final class KeyStoreCreateFactory implements ExceptionSupplier<KeyStore, ConfigXMLParseException> {
        private final String provider;
        private final String type;
        private final XMLLocation location;

        KeyStoreCreateFactory(final String provider, final String type, final XMLLocation location) {
            this.provider = provider;
            this.type = type;
            this.location = location;
        }

        public KeyStore get() throws ConfigXMLParseException {
            try {
                return provider == null ? KeyStore.getInstance(type) : KeyStore.getInstance(type, provider);
            } catch (GeneralSecurityException e) {
                throw xmlLog.xmlFailedToCreateKeyStore(location, e);
            }
        }
    }

    static final class PasswordKeyStoreFactory implements ExceptionSupplier<KeyStore, ConfigXMLParseException> {
        private final ExceptionSupplier<KeyStore, ConfigXMLParseException> delegateFactory;

        PasswordKeyStoreFactory(final ExceptionSupplier<KeyStore, ConfigXMLParseException> delegateFactory) {
            this.delegateFactory = delegateFactory;
        }

        public KeyStore get() throws ConfigXMLParseException {
            return new WrappingPasswordKeyStore(delegateFactory.get());
        }
    }

    abstract static class AbstractLoadingKeyStoreFactory implements ExceptionSupplier<KeyStore, ConfigXMLParseException> {

        protected final ExceptionSupplier<KeyStore, ConfigXMLParseException> delegateFactory;
        protected final ExceptionSupplier<char[], ConfigXMLParseException> passwordFactory;
        protected final XMLLocation location;

        protected AbstractLoadingKeyStoreFactory(final ExceptionSupplier<KeyStore, ConfigXMLParseException> delegateFactory, final ExceptionSupplier<char[], ConfigXMLParseException> passwordFactory, final XMLLocation location) {
            this.delegateFactory = delegateFactory;
            this.passwordFactory = passwordFactory;
            this.location = location;
        }

        public KeyStore get() throws ConfigXMLParseException {
            try {
                KeyStore keyStore = delegateFactory.get();
                try (InputStream fis = createStream()) {
                    keyStore.load(fis, passwordFactory == null ? null : passwordFactory.get());
                }
                return keyStore;
            } catch (GeneralSecurityException | IOException e) {
                throw xmlLog.xmlFailedToLoadKeyStoreData(location, e);
            }
        }

        abstract InputStream createStream() throws IOException;
    }

    static final class FileLoadingKeyStoreFactory extends AbstractLoadingKeyStoreFactory {

        private final String fileName;

        FileLoadingKeyStoreFactory(final ExceptionSupplier<KeyStore, ConfigXMLParseException> delegateFactory, final ExceptionSupplier<char[], ConfigXMLParseException> passwordFactory, final String fileName, final XMLLocation location) {
            super(delegateFactory, passwordFactory, location);
            this.fileName = fileName;
        }

        InputStream createStream() throws FileNotFoundException {
            return new FileInputStream(fileName);
        }
    }

    static final class ResourceLoadingKeyStoreFactory extends AbstractLoadingKeyStoreFactory {

        private final String resourceName;

        ResourceLoadingKeyStoreFactory(final ExceptionSupplier<KeyStore, ConfigXMLParseException> delegateFactory, final ExceptionSupplier<char[], ConfigXMLParseException> passwordFactory, final String resourceName, final XMLLocation location) {
            super(delegateFactory, passwordFactory, location);
            this.resourceName = resourceName;
        }

        InputStream createStream() throws IOException {
            ClassLoader classLoader = Thread.currentThread().getContextClassLoader();
            if (classLoader == null) {
                classLoader = ElytronXmlParser.class.getClassLoader();
            }
            final InputStream stream = classLoader.getResourceAsStream(resourceName);
            if (stream == null) throw new FileNotFoundException(resourceName);
            return stream;
        }
    }

    static final class URILoadingKeyStoreFactory extends AbstractLoadingKeyStoreFactory {
        private final URI uri;

        URILoadingKeyStoreFactory(final ExceptionSupplier<KeyStore, ConfigXMLParseException> delegateFactory, final ExceptionSupplier<char[], ConfigXMLParseException> passwordFactory, final URI uri, final XMLLocation location) {
            super(delegateFactory, passwordFactory, location);
            this.uri = uri;
        }

        InputStream createStream() throws IOException {
            return uri.toURL().openStream();
        }
    }

    static final class NullLoadingKeyStoreFactory extends AbstractLoadingKeyStoreFactory {

        NullLoadingKeyStoreFactory(final ExceptionSupplier<KeyStore, ConfigXMLParseException> delegateFactory, final ExceptionSupplier<char[], ConfigXMLParseException> passwordFactory, final XMLLocation location) {
            super(delegateFactory, passwordFactory, location);
        }

        @Override
        InputStream createStream() throws IOException {
            return null;
        }

    }

    static final class PrivateKeyKeyStoreEntryCredentialFactory implements ExceptionSupplier<X509CertificateChainPrivateCredential, ConfigXMLParseException> {
        private final ExceptionSupplier<KeyStore.Entry, ConfigXMLParseException> entrySupplier;
        private final XMLLocation location;

        PrivateKeyKeyStoreEntryCredentialFactory(final ExceptionSupplier<KeyStore.Entry, ConfigXMLParseException> entrySupplier, final XMLLocation location) {
            this.entrySupplier = entrySupplier;
            this.location = location;
        }

        public X509CertificateChainPrivateCredential get() throws ConfigXMLParseException {
            final KeyStore.Entry entry = entrySupplier.get();
            if (entry == null) {
                throw xmlLog.keyStoreEntryMissing(location, "unknown");
            }
            if (entry instanceof KeyStore.PrivateKeyEntry) {
                final KeyStore.PrivateKeyEntry privateKeyEntry = (KeyStore.PrivateKeyEntry) entry;
                final X509Certificate[] certificateChain = X500.asX509CertificateArray(privateKeyEntry.getCertificateChain());
                return new X509CertificateChainPrivateCredential(privateKeyEntry.getPrivateKey(), certificateChain);
            }
            throw xmlLog.xmlInvalidKeyStoreEntryType(location, "unknown", KeyStore.PrivateKeyEntry.class, entry.getClass());
        }
    }

    static final class DeferredSupplier<T>  implements Supplier<T> {

        private volatile Supplier<T> supplier;
        private T value;

        DeferredSupplier(Supplier<T> supplier) {
            checkNotNullParam("supplier", supplier);
            this.supplier = supplier;
        }

        void setSupplier(Supplier<T> supplier) {
            checkNotNullParam("supplier", supplier);
            this.supplier = supplier;
        }

        @Override
        public T get() {
            return supplier.get();
        }

    }
}<|MERGE_RESOLUTION|>--- conflicted
+++ resolved
@@ -134,36 +134,9 @@
 
     private enum Version {
 
-<<<<<<< HEAD
-        VERSION_1_0("urn:elytron:1.0", 1, 0),
-        VERSION_1_1("urn:elytron:client:1.1", 1, 1);
-
-        final String namespace;
-        final int major;
-        final int minor;
-
-        Version(String namespace, int major, int minor) {
-            this.namespace = namespace;
-            this.major = major;
-            this.minor = minor;
-        }
-
-        /**
-         * If implemented in 2.3 and present in all following, use {@code isAtLeast(2, 3)}.
-         */
-        boolean isAtLeast(int major, int minor) {
-            return this.major > major || this.major == major && this.minor >= minor;
-        }
-
-        /**
-         * If backported into 1.4 but still not present in 2.0 for example, use {@code isAtLeastMinor(1, 4)}.
-         */
-        boolean isAtLeastMinor(int major, int minor) {
-            return this.major == major && this.minor >= minor;
-        }
-=======
         VERSION_1_0("urn:elytron:1.0", null),
-        VERSION_1_0_1("urn:elytron:1.0.1", VERSION_1_0);
+        VERSION_1_0_1("urn:elytron:1.0.1", VERSION_1_0),
+        VERSION_1_1("urn:elytron:client:1.1", VERSION_1_0_1);
 
         final String namespace;
 
@@ -177,11 +150,11 @@
             this.parent = parent;
         }
 
+
         boolean isAtLeast(Version version) {
             return this.equals(version) || (parent != null ? parent.isAtLeast(version) : false);
         }
 
->>>>>>> b40d735c
     }
 
     static {
@@ -325,21 +298,13 @@
                     case "ssl-contexts": {
                         if (isSet(foundBits, 3)) throw reader.unexpectedElement();
                         foundBits = setBit(foundBits, 3);
-<<<<<<< HEAD
-                        parseSslContextsType(reader, xmlVersion, sslContextsMap, keyStoresMap, providersSupplier);
-=======
                         parseSslContextsType(reader, xmlVersion, sslContextsMap, keyStoresMap, credentialStoresMap, providersSupplier);
->>>>>>> b40d735c
                         break;
                     }
                     case "key-stores": {
                         if (isSet(foundBits, 4)) throw reader.unexpectedElement();
                         foundBits = setBit(foundBits, 4);
-<<<<<<< HEAD
-                        parseKeyStoresType(reader, xmlVersion, keyStoresMap, providersSupplier);
-=======
                         parseKeyStoresType(reader, xmlVersion, keyStoresMap, credentialStoresMap, providersSupplier);
->>>>>>> b40d735c
                         break;
                     }
                     case "net-authenticator": {
@@ -412,11 +377,7 @@
         throw reader.unexpectedDocumentEnd();
     }
 
-<<<<<<< HEAD
-    private static void parseSslContextsType(final ConfigurationXMLStreamReader reader, final Version xmlVersion, final Map<String, ExceptionSupplier<SecurityFactory<SSLContext>, ConfigXMLParseException>> sslContextsMap, final Map<String, ExceptionSupplier<KeyStore, ConfigXMLParseException>> keyStoresMap, final Supplier<Provider[]> providers) throws ConfigXMLParseException {
-=======
     private static void parseSslContextsType(final ConfigurationXMLStreamReader reader, final Version xmlVersion, final Map<String, ExceptionSupplier<SecurityFactory<SSLContext>, ConfigXMLParseException>> sslContextsMap, final Map<String, ExceptionSupplier<KeyStore, ConfigXMLParseException>> keyStoresMap, final Map<String, ExceptionSupplier<CredentialStore, ConfigXMLParseException>> credentialStoresMap, final Supplier<Provider[]> providers) throws ConfigXMLParseException {
->>>>>>> b40d735c
         requireNoAttributes(reader);
         while (reader.hasNext()) {
             final int tag = reader.nextTag();
@@ -424,11 +385,7 @@
                 checkElementNamespace(reader, xmlVersion);
                 switch (reader.getLocalName()) {
                     case "ssl-context": {
-<<<<<<< HEAD
-                        parseSslContextType(reader, xmlVersion, sslContextsMap, keyStoresMap, providers);
-=======
                         parseSslContextType(reader, xmlVersion, sslContextsMap, keyStoresMap, credentialStoresMap, providers);
->>>>>>> b40d735c
                         break;
                     }
                     case "default-ssl-context": {
@@ -449,11 +406,7 @@
         throw reader.unexpectedDocumentEnd();
     }
 
-<<<<<<< HEAD
-    private static void parseSslContextType(final ConfigurationXMLStreamReader reader, final Version xmlVersion, final Map<String, ExceptionSupplier<SecurityFactory<SSLContext>, ConfigXMLParseException>> sslContextsMap, final Map<String, ExceptionSupplier<KeyStore, ConfigXMLParseException>> keyStoresMap, final Supplier<Provider[]> providers) throws ConfigXMLParseException {
-=======
     private static void parseSslContextType(final ConfigurationXMLStreamReader reader, final Version xmlVersion, final Map<String, ExceptionSupplier<SecurityFactory<SSLContext>, ConfigXMLParseException>> sslContextsMap, final Map<String, ExceptionSupplier<KeyStore, ConfigXMLParseException>> keyStoresMap, final Map<String, ExceptionSupplier<CredentialStore, ConfigXMLParseException>> credentialStoresMap, final Supplier<Provider[]> providers) throws ConfigXMLParseException {
->>>>>>> b40d735c
         final String name = requireSingleAttribute(reader, "name");
         if (sslContextsMap.containsKey(name)) {
             throw xmlLog.xmlDuplicateSslContextName(name, reader);
@@ -476,11 +429,7 @@
                     case "key-store-ssl-certificate": {
                         if (isSet(foundBits, 0)) throw reader.unexpectedElement();
                         foundBits = setBit(foundBits, 0);
-<<<<<<< HEAD
-                        credentialFactory = new PrivateKeyKeyStoreEntryCredentialFactory(parseKeyStoreRefType(reader, xmlVersion, keyStoresMap, providersSupplier), location);
-=======
                         credentialFactory = new PrivateKeyKeyStoreEntryCredentialFactory(parseKeyStoreRefType(reader, xmlVersion, keyStoresMap, credentialStoresMap, providersSupplier), location);
->>>>>>> b40d735c
                         break;
                     }
                     case "cipher-suite": {
@@ -1008,11 +957,7 @@
                 checkElementNamespace(reader, xmlVersion);
                 switch (reader.getLocalName()) {
                     case "key-store-reference": {
-<<<<<<< HEAD
-                        final ExceptionSupplier<KeyStore.Entry, ConfigXMLParseException> supplier = parseKeyStoreRefType(reader, xmlVersion, keyStoresMap, providers);
-=======
                         final ExceptionSupplier<KeyStore.Entry, ConfigXMLParseException> supplier = parseKeyStoreRefType(reader, xmlVersion, keyStoresMap, credentialStoresMap, providers);
->>>>>>> b40d735c
                         function = andThenOp(function, credentialSource -> credentialSource.with(new KeyStoreCredentialSource(new FixedSecurityFactory<KeyStore.Entry>(supplier.get()))));
                         break;
                     }
@@ -1049,17 +994,14 @@
                     case "oauth2-bearer-token": {
                         CredentialSource oauthCredentialSource = parseOAuth2BearerTokenType(reader, xmlVersion);
                         function = andThenOp(function, credentialSource -> credentialSource.with(oauthCredentialSource));
-<<<<<<< HEAD
                         break;
                     }
                     case "local-kerberos": {
-                        if ( ! xmlVersion.isAtLeast(1, 1)) {
+                        if ( ! xmlVersion.isAtLeast(Version.VERSION_1_1)) {
                             throw reader.unexpectedElement();
                         }
                         CredentialSource kerberosCredentialSource = parseLocalKerberos(reader);
                         function = andThenOp(function, credentialSource -> credentialSource.with(kerberosCredentialSource));
-=======
->>>>>>> b40d735c
                         break;
                     }
                     default: {
@@ -1179,11 +1121,7 @@
      * @param keyStoresMap the map of key stores to use
      * @throws ConfigXMLParseException if the resource failed to be parsed
      */
-<<<<<<< HEAD
-    static void parseKeyStoresType(ConfigurationXMLStreamReader reader, final Version xmlVersion, final Map<String, ExceptionSupplier<KeyStore, ConfigXMLParseException>> keyStoresMap, final Supplier<Provider[]> providers) throws ConfigXMLParseException {
-=======
     static void parseKeyStoresType(ConfigurationXMLStreamReader reader, final Version xmlVersion, final Map<String, ExceptionSupplier<KeyStore, ConfigXMLParseException>> keyStoresMap, final Map<String, ExceptionSupplier<CredentialStore, ConfigXMLParseException>> credentialStoresMap, final Supplier<Provider[]> providers) throws ConfigXMLParseException {
->>>>>>> b40d735c
         requireNoAttributes(reader);
         while (reader.hasNext()) {
             final int tag = reader.nextTag();
@@ -1191,11 +1129,7 @@
                 checkElementNamespace(reader, xmlVersion);
                 switch (reader.getLocalName()) {
                     case "key-store": {
-<<<<<<< HEAD
-                        parseKeyStoreType(reader, xmlVersion, keyStoresMap, providers);
-=======
                         parseKeyStoreType(reader, xmlVersion, keyStoresMap, credentialStoresMap, providers);
->>>>>>> b40d735c
                         break;
                     }
                     default: throw reader.unexpectedElement();
@@ -1217,11 +1151,7 @@
      * @param keyStoresMap the map of key stores to use
      * @throws ConfigXMLParseException if the resource failed to be parsed
      */
-<<<<<<< HEAD
-    static void parseKeyStoreType(ConfigurationXMLStreamReader reader, final Version xmlVersion, final Map<String, ExceptionSupplier<KeyStore, ConfigXMLParseException>> keyStoresMap, final Supplier<Provider[]> providers) throws ConfigXMLParseException {
-=======
     static void parseKeyStoreType(ConfigurationXMLStreamReader reader, final Version xmlVersion, final Map<String, ExceptionSupplier<KeyStore, ConfigXMLParseException>> keyStoresMap, final Map<String, ExceptionSupplier<CredentialStore, ConfigXMLParseException>> credentialStoresMap, final Supplier<Provider[]> providers) throws ConfigXMLParseException {
->>>>>>> b40d735c
         final int attributeCount = reader.getAttributeCount();
         String name = null;
         String type = null;
@@ -1281,11 +1211,7 @@
                         }
                         gotCredential = true;
                         final XMLLocation nestedLocation = reader.getLocation();
-<<<<<<< HEAD
-                        final ExceptionSupplier<KeyStore.Entry, ConfigXMLParseException> entryFactory = parseKeyStoreRefType(reader, xmlVersion, keyStoresMap, providers);
-=======
                         final ExceptionSupplier<KeyStore.Entry, ConfigXMLParseException> entryFactory = parseKeyStoreRefType(reader, xmlVersion, keyStoresMap, credentialStoresMap, providers);
->>>>>>> b40d735c
                         passwordFactory = () -> {
                             final KeyStore.Entry entry = entryFactory.get();
                             if (entry instanceof PasswordEntry) try {
@@ -1388,11 +1314,7 @@
      * @return the key store entry factory
      * @throws ConfigXMLParseException if the resource failed to be parsed
      */
-<<<<<<< HEAD
-    static ExceptionSupplier<KeyStore.Entry, ConfigXMLParseException> parseKeyStoreRefType(ConfigurationXMLStreamReader reader, final Version xmlVersion, final Map<String, ExceptionSupplier<KeyStore, ConfigXMLParseException>> keyStoresMap, final Supplier<Provider[]> providers) throws ConfigXMLParseException {
-=======
     static ExceptionSupplier<KeyStore.Entry, ConfigXMLParseException> parseKeyStoreRefType(ConfigurationXMLStreamReader reader, final Version xmlVersion, final Map<String, ExceptionSupplier<KeyStore, ConfigXMLParseException>> keyStoresMap, final Map<String, ExceptionSupplier<CredentialStore, ConfigXMLParseException>> credentialStoresMap, final Supplier<Provider[]> providers) throws ConfigXMLParseException {
->>>>>>> b40d735c
         final int attributeCount = reader.getAttributeCount();
         final XMLLocation location = reader.getLocation();
         String keyStoreName = null;
@@ -1424,11 +1346,7 @@
                 switch (reader.getLocalName()) {
                     case "key-store-credential": {
                         if (keyStoreCredential != null) throw reader.unexpectedElement();
-<<<<<<< HEAD
-                        keyStoreCredential = parseKeyStoreRefType(reader, xmlVersion, keyStoresMap, providers);
-=======
                         keyStoreCredential = parseKeyStoreRefType(reader, xmlVersion, keyStoresMap, credentialStoresMap, providers);
->>>>>>> b40d735c
                         break;
                     }
                     case "key-store-clear-password": {
